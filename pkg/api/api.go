--- conflicted
+++ resolved
@@ -256,24 +256,9 @@
 		})
 
 		if hs.Features.IsEnabled(featuremgmt.FlagStorage) {
-<<<<<<< HEAD
-			apiRoute.Group("/storage", func(storageRoute routing.RouteRegister) {
-				storageRoute.Get("/list/", routing.Wrap(hs.StorageService.List))
-				storageRoute.Get("/list/*", routing.Wrap(hs.StorageService.List))
-				storageRoute.Get("/read/*", routing.Wrap(hs.StorageService.Read))
-
-				// Write paths
-				storageRoute.Post("/delete/*", reqGrafanaAdmin, routing.Wrap(hs.StorageService.Delete))
-				storageRoute.Post("/upload", reqGrafanaAdmin, routing.Wrap(hs.StorageService.Upload))
-				storageRoute.Post("/createFolder", reqGrafanaAdmin, routing.Wrap(hs.StorageService.CreateFolder))
-				storageRoute.Post("/deleteFolder", reqGrafanaAdmin, routing.Wrap(hs.StorageService.DeleteFolder))
-			})
-
 			apiRoute.Group("/entity", hs.entityStore.RegisterEntityRoutes)
 			apiRoute.Group("/kinds", hs.entityStore.RegisterKindsRoutes)
-=======
 			apiRoute.Group("/storage", hs.StorageService.RegisterHTTPRoutes)
->>>>>>> 5fb77881
 		}
 
 		// current org
