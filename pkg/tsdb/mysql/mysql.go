--- conflicted
+++ resolved
@@ -12,31 +12,17 @@
 	"time"
 
 	"github.com/VividCortex/mysqlerr"
-<<<<<<< HEAD
 	"github.com/go-sql-driver/mysql"
-=======
 	"github.com/grafana/grafana-plugin-sdk-go/backend"
 	"github.com/grafana/grafana-plugin-sdk-go/backend/datasource"
 	"github.com/grafana/grafana-plugin-sdk-go/backend/instancemgmt"
->>>>>>> b14b267b
 	"github.com/grafana/grafana-plugin-sdk-go/data"
 	"github.com/grafana/grafana-plugin-sdk-go/data/sqlutil"
-	"github.com/grafana/grafana/pkg/cmd/grafana-cli/logger"
 	"github.com/grafana/grafana/pkg/infra/httpclient"
-<<<<<<< HEAD
 	"github.com/grafana/grafana/pkg/infra/log"
-	"github.com/grafana/grafana/pkg/models"
-	"github.com/grafana/grafana/pkg/plugins"
-	"github.com/grafana/grafana/pkg/services/datasources"
-	"github.com/grafana/grafana/pkg/setting"
-=======
 	"github.com/grafana/grafana/pkg/plugins/backendplugin"
 	"github.com/grafana/grafana/pkg/plugins/backendplugin/coreplugin"
 	"github.com/grafana/grafana/pkg/setting"
-
-	"github.com/go-sql-driver/mysql"
-	"github.com/grafana/grafana/pkg/infra/log"
->>>>>>> b14b267b
 	"github.com/grafana/grafana/pkg/tsdb/sqleng"
 )
 
@@ -57,24 +43,6 @@
 	return strings.ReplaceAll(s, escapeChar, url.QueryEscape(escapeChar))
 }
 
-<<<<<<< HEAD
-func ProvideService(dsService *datasources.Service) *Service {
-	return &Service{
-		dsService: dsService,
-		logger:    log.New("tsdb.mysql"),
-	}
-}
-
-type Service struct {
-	dsService *datasources.Service
-	logger    log.Logger
-}
-
-//nolint: staticcheck // plugins.DataPlugin deprecated
-func (s *Service) New(httpClientProvider httpclient.Provider) func(datasource *models.DataSource) (plugins.DataPlugin, error) {
-	//nolint: staticcheck // plugins.DataPlugin deprecated
-	return func(datasource *models.DataSource) (plugins.DataPlugin, error) {
-=======
 func ProvideService(cfg *setting.Cfg, manager backendplugin.Manager, httpClientProvider httpclient.Provider) (*Service, error) {
 	s := &Service{
 		Cfg: cfg,
@@ -113,22 +81,12 @@
 			DecryptedSecureJSONData: settings.DecryptedSecureJSONData,
 		}
 
->>>>>>> b14b267b
 		protocol := "tcp"
 		if strings.HasPrefix(dsInfo.URL, "/") {
 			protocol = "unix"
 		}
 
 		cnnstr := fmt.Sprintf("%s:%s@%s(%s)/%s?collation=utf8mb4_unicode_ci&parseTime=true&loc=UTC&allowNativePasswords=true",
-<<<<<<< HEAD
-			characterEscape(datasource.User, ":"),
-			s.dsService.DecryptedPassword(datasource),
-			protocol,
-			characterEscape(datasource.Url, ")"),
-			characterEscape(datasource.Database, "?"))
-
-		tlsConfig, err := s.dsService.GetTLSConfig(datasource, httpClientProvider)
-=======
 			characterEscape(dsInfo.User, ":"),
 			dsInfo.DecryptedSecureJSONData["password"],
 			protocol,
@@ -142,7 +100,6 @@
 		}
 
 		tlsConfig, err := httpClientProvider.GetTLSConfig(opts)
->>>>>>> b14b267b
 		if err != nil {
 			return nil, err
 		}
@@ -172,12 +129,9 @@
 		}
 
 		rowTransformer := mysqlQueryResultTransformer{
-			log: s.logger,
-		}
-
-<<<<<<< HEAD
-		return sqleng.NewDataPlugin(config, &rowTransformer, newMysqlMacroEngine(s.logger), s.logger)
-=======
+			log: logger,
+		}
+
 		return sqleng.NewQueryDataHandler(config, &rowTransformer, newMysqlMacroEngine(logger), logger)
 	}
 }
@@ -195,7 +149,6 @@
 	dsHandler, err := s.getDataSourceHandler(req.PluginContext)
 	if err != nil {
 		return nil, err
->>>>>>> b14b267b
 	}
 	return dsHandler.QueryData(ctx, req)
 }
