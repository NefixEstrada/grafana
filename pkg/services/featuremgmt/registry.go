--- conflicted
+++ resolved
@@ -163,17 +163,16 @@
 			State:       FeatureStateBeta,
 		},
 		{
-<<<<<<< HEAD
 			Name:        "storage",
 			Description: "Configurable storage for dashboards, datasources, and resources",
 			State:       FeatureStateAlpha,
-=======
+		},
+		{
 			Name:            "azureMonitorResourcePickerForMetrics",
 			Description:     "New UI for Azure Monitor Metrics Query",
 			State:           FeatureStateAlpha,
 			RequiresDevMode: true,
 			FrontendOnly:    true,
->>>>>>> ecdbcd49
 		},
 	}
 )