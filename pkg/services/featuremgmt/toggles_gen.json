--- conflicted
+++ resolved
@@ -2184,17 +2184,15 @@
     },
     {
       "metadata": {
-<<<<<<< HEAD
-        "name": "influxdbReturnInfluxResponse",
-        "resourceVersion": "1711122258504",
-        "creationTimestamp": "2024-03-22T15:44:18Z",
-        "deletionTimestamp": "2024-03-22T16:16:58Z"
-      },
-      "spec": {
-        "description": "Enable InfluxDB to return raw influxdb query response in data frame",
-        "stage": "experimental",
-        "codeowner": "@grafana/observability-metrics",
-        "requiresRestart": true
+        "name": "autoMigrateXYChartPanel",
+        "resourceVersion": "1711119444221",
+        "creationTimestamp": "2024-03-22T14:57:24Z"
+      },
+      "spec": {
+        "description": "Migrate old XYChart panel to new XYChart2 model",
+        "stage": "preview",
+        "codeowner": "@grafana/dataviz-squad",
+        "frontend": true
       }
     },
     {
@@ -2208,17 +2206,6 @@
         "stage": "experimental",
         "codeowner": "@grafana/observability-metrics",
         "requiresRestart": true
-=======
-        "name": "autoMigrateXYChartPanel",
-        "resourceVersion": "1711119444221",
-        "creationTimestamp": "2024-03-22T14:57:24Z"
-      },
-      "spec": {
-        "description": "Migrate old XYChart panel to new XYChart2 model",
-        "stage": "preview",
-        "codeowner": "@grafana/dataviz-squad",
-        "frontend": true
->>>>>>> cdb64cb7
       }
     }
   ]
