--- conflicted
+++ resolved
@@ -10,16 +10,11 @@
 )
 
 var sqlIDAcceptList = map[string]struct{}{
-<<<<<<< HEAD
 	"org_user.user_id":    {},
 	"role.id":             {},
+	"team.id":             {},
 	"dashboard.id":        {},
 	"dashboard.folder_id": {},
-=======
-	"org_user.user_id": {},
-	"role.id":          {},
-	"team.id":          {},
->>>>>>> 914966a3
 }
 
 var (
