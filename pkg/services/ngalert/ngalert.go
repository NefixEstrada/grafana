--- conflicted
+++ resolved
@@ -175,50 +175,6 @@
 
 	var overrides []notifier.Option
 	if ng.Cfg.UnifiedAlerting.RemoteAlertmanager.Enable {
-<<<<<<< HEAD
-		remoteSecondary := ng.FeatureToggles.IsEnabled(initCtx, featuremgmt.FlagAlertmanagerRemoteSecondary)
-		remotePrimary := ng.FeatureToggles.IsEnabled(initCtx, featuremgmt.FlagAlertmanagerRemotePrimary)
-		remoteOnly := ng.FeatureToggles.IsEnabled(initCtx, featuremgmt.FlagAlertmanagerRemoteOnly)
-		if !remoteSecondary && !remotePrimary && !remoteOnly {
-			return fmt.Errorf("at least one mode should be enabled to use the remote Alertmanager")
-		}
-
-		// If we're using RemoteOnly there's no need for the forked Alertmanager
-		externalAMCfg := remote.AlertmanagerConfig{
-			URL:               ng.store.Cfg.RemoteAlertmanager.URL,
-			TenantID:          ng.store.Cfg.RemoteAlertmanager.TenantID,
-			BasicAuthPassword: ng.store.Cfg.RemoteAlertmanager.Password,
-		}
-
-		var override notifier.Option
-		if remoteOnly {
-			override = notifier.WithAlertmanagerOverride(func(ctx context.Context, orgID int64) (notifier.Alertmanager, error) {
-				// We won't be handling files on disk, we can pass an empty string as workingDirPath.
-				stateStore := notifier.NewFileStore(orgID, ng.KVStore, "")
-				return remote.NewAlertmanager(externalAMCfg, orgID, stateStore)
-			})
-		} else {
-			// If we're using either RemotePrimary or RemoteSecondary, we need the forked Alertmanager.
-			override = notifier.WithAlertmanagerOverride(func(ctx context.Context, orgID int64) (notifier.Alertmanager, error) {
-				stateStore := notifier.NewFileStore(orgID, ng.KVStore, "")
-				external, err := remote.NewAlertmanager(externalAMCfg, orgID, stateStore)
-				if err != nil {
-					return nil, err
-				}
-
-				m := metrics.NewAlertmanagerMetrics(multiOrgMetrics.GetOrCreateOrgRegistry(orgID))
-				internal, err := notifier.NewAlertmanager(ctx, orgID, ng.Cfg, ng.store, ng.KVStore, &notifier.NilPeer{}, decryptFn, ng.NotificationService, m)
-				if err != nil {
-					return nil, err
-				}
-
-				if remotePrimary {
-					return remote.NewRemotePrimaryForkedAlertmanager(internal, external), nil
-				}
-				return remote.NewRemoteSecondaryForkedAlertmanager(internal, external), nil
-			})
-		}
-=======
 		override := notifier.WithAlertmanagerOverride(func(ctx context.Context, orgID int64) (notifier.Alertmanager, error) {
 			m := metrics.NewAlertmanagerMetrics(multiOrgMetrics.GetOrCreateOrgRegistry(orgID))
 			i, err := notifier.NewAlertmanager(ctx, orgID, ng.Cfg, ng.store, ng.KVStore, &notifier.NilPeer{}, decryptFn, ng.NotificationService, m)
@@ -239,7 +195,6 @@
 			}
 			return remote.NewRemoteSecondaryForkedAlertmanager(log.New("ngalert.forked-alertmanager.remote-secondary"), time.Minute, i, r), nil
 		})
->>>>>>> 2c6602e9
 
 		overrides = append(overrides, override)
 	}
