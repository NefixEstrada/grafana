package remote

import (
	"context"
	"crypto/md5"
	"encoding/base64"
	"encoding/json"
	"fmt"
	"net/http"
	"net/url"
	"time"

	"github.com/go-openapi/strfmt"
	amalert "github.com/prometheus/alertmanager/api/v2/client/alert"
	amalertgroup "github.com/prometheus/alertmanager/api/v2/client/alertgroup"
	amreceiver "github.com/prometheus/alertmanager/api/v2/client/receiver"
	amsilence "github.com/prometheus/alertmanager/api/v2/client/silence"

	"github.com/grafana/grafana/pkg/infra/log"
	apimodels "github.com/grafana/grafana/pkg/services/ngalert/api/tooling/definitions"
	"github.com/grafana/grafana/pkg/services/ngalert/metrics"
	"github.com/grafana/grafana/pkg/services/ngalert/models"
	"github.com/grafana/grafana/pkg/services/ngalert/notifier"
	remoteClient "github.com/grafana/grafana/pkg/services/ngalert/remote/client"
	"github.com/grafana/grafana/pkg/services/ngalert/sender"

	alertingClusterPB "github.com/grafana/alerting/cluster/clusterpb"
)

type stateStore interface {
	GetSilences(ctx context.Context) (string, error)
	GetNotificationLog(ctx context.Context) (string, error)
}

// DecryptFn is a function that takes in an encrypted value and returns it decrypted.
type DecryptFn func(ctx context.Context, payload []byte) ([]byte, error)

type Alertmanager struct {
	decrypt           DecryptFn
	defaultConfig     string
	defaultConfigHash string
	log               log.Logger
	metrics           *metrics.RemoteAlertmanager
	orgID             int64
	ready             bool
	sender            *sender.ExternalAlertmanager
	state             stateStore
	tenantID          string
	url               string

	amClient    *remoteClient.Alertmanager
	mimirClient remoteClient.MimirClient
}

type AlertmanagerConfig struct {
	OrgID             int64
	URL               string
	TenantID          string
	BasicAuthPassword string
}

func (cfg *AlertmanagerConfig) Validate() error {
	if cfg.OrgID == 0 {
		return fmt.Errorf("orgID for remote Alertmanager not set")
	}

	if cfg.TenantID == "" {
		return fmt.Errorf("empty remote Alertmanager tenantID")
	}

	if cfg.URL == "" {
		return fmt.Errorf("empty remote Alertmanager URL for tenant '%s'", cfg.TenantID)
	}
	return nil
}

func NewAlertmanager(cfg AlertmanagerConfig, store stateStore, decryptFn DecryptFn, defaultConfig string, metrics *metrics.RemoteAlertmanager) (*Alertmanager, error) {
	if err := cfg.Validate(); err != nil {
		return nil, err
	}

	u, err := url.Parse(cfg.URL)
	if err != nil {
		return nil, fmt.Errorf("unable to parse remote Alertmanager URL: %w", err)
	}
	logger := log.New("ngalert.remote.alertmanager")

	mcCfg := &remoteClient.Config{
		URL:      u,
		TenantID: cfg.TenantID,
		Password: cfg.BasicAuthPassword,
		Logger:   logger,
	}
	mc, err := remoteClient.New(mcCfg, metrics)
	if err != nil {
		return nil, err
	}

	amcCfg := &remoteClient.AlertmanagerConfig{
		URL:      u,
		TenantID: cfg.TenantID,
		Password: cfg.BasicAuthPassword,
		Logger:   logger,
	}
	amc, err := remoteClient.NewAlertmanager(amcCfg, metrics)
	if err != nil {
		return nil, err
	}

	// Configure and start the components that sends alerts.
	c := amc.GetAuthedClient()
	doFunc := func(ctx context.Context, _ *http.Client, req *http.Request) (*http.Response, error) {
		return c.Do(req.WithContext(ctx))
	}
	s := sender.NewExternalAlertmanagerSender(sender.WithDoFunc(doFunc))
	s.Run()
	err = s.ApplyConfig(cfg.OrgID, 0, []sender.ExternalAMcfg{{URL: cfg.URL + "/alertmanager"}})
	if err != nil {
		return nil, err
	}

	// Parse the default configuration into a postable config.
	pCfg, err := notifier.Load([]byte(defaultConfig))
	if err != nil {
		return nil, err
	}

	rawCfg, err := json.Marshal(pCfg)
	if err != nil {
		return nil, err
	}

	// Initialize LastReadinessCheck so it's present even if the check fails.
	metrics.LastReadinessCheck.Set(0)

	return &Alertmanager{
		amClient:          amc,
		decrypt:           decryptFn,
		defaultConfig:     string(rawCfg),
		defaultConfigHash: fmt.Sprintf("%x", md5.Sum(rawCfg)),
		log:               logger,
		metrics:           metrics,
		mimirClient:       mc,
		orgID:             cfg.OrgID,
		state:             store,
		sender:            s,
		tenantID:          cfg.TenantID,
		url:               cfg.URL,
	}, nil
}

// ApplyConfig is called everytime we've determined we need to apply an existing configuration to the Alertmanager,
// including the first time the Alertmanager is started. In the context of a "remote Alertmanager" it's as good of a heuristic,
// for "a function that gets called when the Alertmanager starts". As a result we do two things:
// 1. Execute a readiness check to make sure the remote Alertmanager we're about to communicate with is up and ready.
// 2. Upload the configuration and state we currently hold.
func (am *Alertmanager) ApplyConfig(ctx context.Context, config *models.AlertConfiguration) error {
	if am.ready {
		am.log.Debug("Alertmanager previously marked as ready, skipping readiness check and config + state update")
		return nil
	}

	// First, execute a readiness check to make sure the remote Alertmanager is ready.
	am.log.Debug("Start readiness check for remote Alertmanager", "url", am.url)
	if err := am.checkReadiness(ctx); err != nil {
		am.log.Error("Unable to pass the readiness check", "err", err)
		return err
	}
	am.log.Debug("Completed readiness check for remote Alertmanager", "url", am.url)

	// Send configuration and base64-encoded state if necessary.
	am.log.Debug("Start configuration upload to remote Alertmanager", "url", am.url)
	if err := am.CompareAndSendConfiguration(ctx, config); err != nil {
		am.log.Error("Unable to upload the configuration to the remote Alertmanager", "err", err)
	}
	am.log.Debug("Completed configuration upload to remote Alertmanager", "url", am.url)

	am.log.Debug("Start state upload to remote Alertmanager", "url", am.url)
	if err := am.CompareAndSendState(ctx); err != nil {
		am.log.Error("Unable to upload the state to the remote Alertmanager", "err", err)
	}
	am.log.Debug("Completed state upload to remote Alertmanager", "url", am.url)

	return nil
}

func (am *Alertmanager) checkReadiness(ctx context.Context) error {
	ready, err := am.amClient.IsReadyWithBackoff(ctx)
	if err != nil {
		return err
	}

	if ready {
		am.log.Debug("Alertmanager readiness check successful")
		am.metrics.LastReadinessCheck.SetToCurrentTime()
		am.ready = true
		return nil
	}

	return notifier.ErrAlertmanagerNotReady
}

// CompareAndSendConfiguration checks whether a given configuration is being used by the remote Alertmanager.
// If not, it sends the configuration to the remote Alertmanager.
func (am *Alertmanager) CompareAndSendConfiguration(ctx context.Context, config *models.AlertConfiguration) error {
	// Decrypt the configuration before comparing.
	rawDecrypted, err := am.decryptConfiguration(ctx, config.AlertmanagerConfiguration)
	if err != nil {
		return err
	}

	// Send the configuration only if we need to.
	if !am.shouldSendConfig(ctx, rawDecrypted) {
		return nil
<<<<<<< HEAD
=======
	}

	return am.sendConfiguration(ctx, string(rawDecrypted), config.ConfigurationHash, config.CreatedAt, config.Default)
}

// decryptConfiguration decrypts secure fields in a configuration, returning it as a slice of bytes.
func (am *Alertmanager) decryptConfiguration(ctx context.Context, cfg string) ([]byte, error) {
	c, err := notifier.Load([]byte(cfg))
	if err != nil {
		return nil, err
	}

	fn := func(payload []byte) ([]byte, error) {
		return am.decrypt(ctx, payload)
>>>>>>> 30b25b6e
	}

	return am.sendConfiguration(ctx, string(rawDecrypted), config.ConfigurationHash, config.CreatedAt, config.Default)
}

// DecryptAndSendConfiguration decrypts secure fields and sends a configuration to the remote Alertmanager.
func (am *Alertmanager) DecryptAndSendConfiguration(ctx context.Context, config *models.AlertConfiguration) error {
	rawDecrypted, err := am.decryptConfiguration(ctx, config.AlertmanagerConfiguration)
	if err != nil {
<<<<<<< HEAD
		return err
	}

	return am.sendConfiguration(ctx, string(rawDecrypted), config.ConfigurationHash, config.CreatedAt, config.Default)
}

// decryptConfiguration decrypts secure fields in a configuration, returning it as a slice of bytes.
func (am *Alertmanager) decryptConfiguration(ctx context.Context, cfg string) ([]byte, error) {
	c, err := notifier.Load([]byte(cfg))
	if err != nil {
		return nil, err
	}

	fn := func(payload []byte) ([]byte, error) {
		return am.decrypt(ctx, payload)
	}
	decrypted, err := c.Decrypt(fn)
	if err != nil {
=======
>>>>>>> 30b25b6e
		return nil, err
	}
	return json.Marshal(decrypted)
}

<<<<<<< HEAD
	return json.Marshal(decrypted)
}

=======
>>>>>>> 30b25b6e
func (am *Alertmanager) sendConfiguration(ctx context.Context, cfg, hash string, createdAt int64, isDefault bool) error {
	am.metrics.ConfigSyncsTotal.Inc()
	if err := am.mimirClient.CreateGrafanaAlertmanagerConfig(
		ctx,
		cfg,
		hash,
		createdAt,
		isDefault,
	); err != nil {
		am.metrics.ConfigSyncErrorsTotal.Inc()
		return err
	}
	am.metrics.LastConfigSync.SetToCurrentTime()
	return nil
}

func (am *Alertmanager) SendConfiguration(ctx context.Context, config *models.AlertConfiguration) error {
	return am.mimirClient.CreateGrafanaAlertmanagerConfig(
		ctx,
		config.AlertmanagerConfiguration,
		config.ConfigurationHash,
		config.CreatedAt,
		config.Default,
	)
}

// CompareAndSendState gets the Alertmanager's internal state and compares it with the remote Alertmanager's one.
// If the states are different, it updates the remote Alertmanager's state with that of the internal Alertmanager.
func (am *Alertmanager) CompareAndSendState(ctx context.Context) error {
	state, err := am.getFullState(ctx)
	if err != nil {
		return err
	}

	if am.shouldSendState(ctx, state) {
		am.metrics.StateSyncsTotal.Inc()
		if err := am.mimirClient.CreateGrafanaAlertmanagerState(ctx, state); err != nil {
			am.metrics.StateSyncErrorsTotal.Inc()
			return err
		}
		am.metrics.LastStateSync.SetToCurrentTime()
	}
	return nil
}

// SaveAndApplyConfig should forward the configuration to the remote Alertmanager.
func (am *Alertmanager) SaveAndApplyConfig(ctx context.Context, cfg *apimodels.PostableUserConfig) error {
	rawConfig, err := json.Marshal(cfg)
	if err != nil {
		return err
	}

	return am.mimirClient.CreateGrafanaAlertmanagerConfig(
		ctx,
		string(rawConfig),
		fmt.Sprintf("%x", md5.Sum(rawConfig)),
		time.Now().Unix(),
		false,
	)
}

<<<<<<< HEAD
// This method is called when the org is found in the database but no configuration is found for that org,
// or when a user deletes their Alertmanager configuration.
// If this method is called just log a warning, the remote Alertmanager will eventually receive a configuration.
// TODO: could it be better to just send the default Grafana Alertmanager configuration?
func (am *Alertmanager) SaveAndApplyDefaultConfig(ctx context.Context) error {
	am.log.Warn("SaveAndApplyDefaultConfig called in the remote alertmanager")
	return nil
=======
// SaveAndApplyDefaultConfig sends the default Grafana Alertmanager configuration to the remote Alertmanager.
func (am *Alertmanager) SaveAndApplyDefaultConfig(ctx context.Context) error {
	rawDecrypted, err := am.decryptConfiguration(ctx, am.defaultConfig)
	if err != nil {
		return fmt.Errorf("unable to decrypt default configuration: %w", err)
	}

	return am.sendConfiguration(
		ctx,
		string(rawDecrypted),
		am.defaultConfigHash,
		time.Now().Unix(),
		true,
	)
>>>>>>> 30b25b6e
}

func (am *Alertmanager) CreateSilence(ctx context.Context, silence *apimodels.PostableSilence) (string, error) {
	defer func() {
		if r := recover(); r != nil {
			am.log.Error("Panic while creating silence", "err", r)
		}
	}()

	params := amsilence.NewPostSilencesParamsWithContext(ctx).WithSilence(silence)
	res, err := am.amClient.Silence.PostSilences(params)
	if err != nil {
		return "", err
	}

	return res.Payload.SilenceID, nil
}

func (am *Alertmanager) DeleteSilence(ctx context.Context, silenceID string) error {
	defer func() {
		if r := recover(); r != nil {
			am.log.Error("Panic while deleting silence", "err", r)
		}
	}()

	params := amsilence.NewDeleteSilenceParamsWithContext(ctx).WithSilenceID(strfmt.UUID(silenceID))
	_, err := am.amClient.Silence.DeleteSilence(params)
	if err != nil {
		return err
	}
	return nil
}

func (am *Alertmanager) GetSilence(ctx context.Context, silenceID string) (apimodels.GettableSilence, error) {
	defer func() {
		if r := recover(); r != nil {
			am.log.Error("Panic while getting silence", "err", r)
		}
	}()

	params := amsilence.NewGetSilenceParamsWithContext(ctx).WithSilenceID(strfmt.UUID(silenceID))
	res, err := am.amClient.Silence.GetSilence(params)
	if err != nil {
		return apimodels.GettableSilence{}, err
	}

	return *res.Payload, nil
}

func (am *Alertmanager) ListSilences(ctx context.Context, filter []string) (apimodels.GettableSilences, error) {
	defer func() {
		if r := recover(); r != nil {
			am.log.Error("Panic while listing silences", "err", r)
		}
	}()

	params := amsilence.NewGetSilencesParamsWithContext(ctx).WithFilter(filter)
	res, err := am.amClient.Silence.GetSilences(params)
	if err != nil {
		return apimodels.GettableSilences{}, err
	}

	return res.Payload, nil
}

func (am *Alertmanager) GetAlerts(ctx context.Context, active, silenced, inhibited bool, filter []string, receiver string) (apimodels.GettableAlerts, error) {
	defer func() {
		if r := recover(); r != nil {
			am.log.Error("Panic while getting alerts", "err", r)
		}
	}()

	params := amalert.NewGetAlertsParamsWithContext(ctx).
		WithActive(&active).
		WithSilenced(&silenced).
		WithInhibited(&inhibited).
		WithFilter(filter).
		WithReceiver(&receiver)

	res, err := am.amClient.Alert.GetAlerts(params)
	if err != nil {
		return apimodels.GettableAlerts{}, err
	}

	return res.Payload, nil
}

func (am *Alertmanager) GetAlertGroups(ctx context.Context, active, silenced, inhibited bool, filter []string, receiver string) (apimodels.AlertGroups, error) {
	defer func() {
		if r := recover(); r != nil {
			am.log.Error("Panic while getting alert groups", "err", r)
		}
	}()

	params := amalertgroup.NewGetAlertGroupsParamsWithContext(ctx).
		WithActive(&active).
		WithSilenced(&silenced).
		WithInhibited(&inhibited).
		WithFilter(filter).
		WithReceiver(&receiver)

	res, err := am.amClient.Alertgroup.GetAlertGroups(params)
	if err != nil {
		return apimodels.AlertGroups{}, err
	}

	return res.Payload, nil
}

func (am *Alertmanager) PutAlerts(ctx context.Context, alerts apimodels.PostableAlerts) error {
	am.log.Debug("Sending alerts to a remote alertmanager", "url", am.url, "alerts", len(alerts.PostableAlerts))
	am.sender.SendAlerts(alerts)
	return nil
}

func (am *Alertmanager) GetStatus() apimodels.GettableStatus {
	return apimodels.GettableStatus{}
}

func (am *Alertmanager) GetReceivers(ctx context.Context) ([]apimodels.Receiver, error) {
	params := amreceiver.NewGetReceiversParamsWithContext(ctx)
	res, err := am.amClient.Receiver.GetReceivers(params)
	if err != nil {
		return []apimodels.Receiver{}, err
	}

	var rcvs []apimodels.Receiver
	for _, rcv := range res.Payload {
		if rcv.Integrations == nil {
			rcv.Integrations = []*apimodels.Integration{}
		}
		rcvs = append(rcvs, *rcv)
	}
	return rcvs, nil
}

func (am *Alertmanager) TestReceivers(ctx context.Context, c apimodels.TestReceiversConfigBodyParams) (*notifier.TestReceiversResult, error) {
	return nil, fmt.Errorf("not implemented")
}

func (am *Alertmanager) TestTemplate(ctx context.Context, c apimodels.TestTemplatesConfigBodyParams) (*notifier.TestTemplatesResults, error) {
	return nil, fmt.Errorf("not implemented")
}

// StopAndWait is called when the grafana server is instructed to shut down or an org is deleted.
// In the context of a "remote Alertmanager" it is a good heuristic for Grafana is about to shut down or we no longer need you.
func (am *Alertmanager) StopAndWait() {
	am.sender.Stop()
}

func (am *Alertmanager) Ready() bool {
	return am.ready
}

// CleanUp does not have an equivalent in a "remote Alertmanager" context, we don't have files on disk, no-op.
func (am *Alertmanager) CleanUp() {}

// getFullState returns a base64-encoded protobuf message representing the Alertmanager's internal state.
func (am *Alertmanager) getFullState(ctx context.Context) (string, error) {
	var parts []alertingClusterPB.Part

	silences, err := am.state.GetSilences(ctx)
	if err != nil {
		return "", fmt.Errorf("error getting silences: %w", err)
	}
	parts = append(parts, alertingClusterPB.Part{Key: notifier.SilencesFilename, Data: []byte(silences)})

	notificationLog, err := am.state.GetNotificationLog(ctx)
	if err != nil {
		return "", fmt.Errorf("error getting notification log: %w", err)
	}
	parts = append(parts, alertingClusterPB.Part{Key: notifier.NotificationLogFilename, Data: []byte(notificationLog)})

	fs := alertingClusterPB.FullState{
		Parts: parts,
	}
	b, err := fs.Marshal()
	if err != nil {
		return "", fmt.Errorf("error marshaling full state: %w", err)
	}

	return base64.StdEncoding.EncodeToString(b), nil
}

// shouldSendConfig compares the remote Alertmanager configuration with our local one.
// It returns true if the configurations are different.
func (am *Alertmanager) shouldSendConfig(ctx context.Context, rawConfig []byte) bool {
	rc, err := am.mimirClient.GetGrafanaAlertmanagerConfig(ctx)
	if err != nil {
		// Log the error and return true so we try to upload our config anyway.
		am.log.Error("Unable to get the remote Alertmanager Configuration for comparison", "err", err)
		return true
	}

	return md5.Sum([]byte(rc.GrafanaAlertmanagerConfig)) != md5.Sum(rawConfig)
}

// shouldSendState compares the remote Alertmanager state with our local one.
// It returns true if the states are different.
func (am *Alertmanager) shouldSendState(ctx context.Context, state string) bool {
	rs, err := am.mimirClient.GetGrafanaAlertmanagerState(ctx)
	if err != nil {
		// Log the error and return true so we try to upload our state anyway.
		am.log.Error("Unable to get the remote Alertmanager state for comparison", "err", err)
		return true
	}

	return rs.State != state
}<|MERGE_RESOLUTION|>--- conflicted
+++ resolved
@@ -212,8 +212,6 @@
 	// Send the configuration only if we need to.
 	if !am.shouldSendConfig(ctx, rawDecrypted) {
 		return nil
-<<<<<<< HEAD
-=======
 	}
 
 	return am.sendConfiguration(ctx, string(rawDecrypted), config.ConfigurationHash, config.CreatedAt, config.Default)
@@ -228,7 +226,6 @@
 
 	fn := func(payload []byte) ([]byte, error) {
 		return am.decrypt(ctx, payload)
->>>>>>> 30b25b6e
 	}
 
 	return am.sendConfiguration(ctx, string(rawDecrypted), config.ConfigurationHash, config.CreatedAt, config.Default)
@@ -238,38 +235,11 @@
 func (am *Alertmanager) DecryptAndSendConfiguration(ctx context.Context, config *models.AlertConfiguration) error {
 	rawDecrypted, err := am.decryptConfiguration(ctx, config.AlertmanagerConfiguration)
 	if err != nil {
-<<<<<<< HEAD
-		return err
-	}
-
-	return am.sendConfiguration(ctx, string(rawDecrypted), config.ConfigurationHash, config.CreatedAt, config.Default)
-}
-
-// decryptConfiguration decrypts secure fields in a configuration, returning it as a slice of bytes.
-func (am *Alertmanager) decryptConfiguration(ctx context.Context, cfg string) ([]byte, error) {
-	c, err := notifier.Load([]byte(cfg))
-	if err != nil {
-		return nil, err
-	}
-
-	fn := func(payload []byte) ([]byte, error) {
-		return am.decrypt(ctx, payload)
-	}
-	decrypted, err := c.Decrypt(fn)
-	if err != nil {
-=======
->>>>>>> 30b25b6e
 		return nil, err
 	}
 	return json.Marshal(decrypted)
 }
 
-<<<<<<< HEAD
-	return json.Marshal(decrypted)
-}
-
-=======
->>>>>>> 30b25b6e
 func (am *Alertmanager) sendConfiguration(ctx context.Context, cfg, hash string, createdAt int64, isDefault bool) error {
 	am.metrics.ConfigSyncsTotal.Inc()
 	if err := am.mimirClient.CreateGrafanaAlertmanagerConfig(
@@ -331,15 +301,6 @@
 	)
 }
 
-<<<<<<< HEAD
-// This method is called when the org is found in the database but no configuration is found for that org,
-// or when a user deletes their Alertmanager configuration.
-// If this method is called just log a warning, the remote Alertmanager will eventually receive a configuration.
-// TODO: could it be better to just send the default Grafana Alertmanager configuration?
-func (am *Alertmanager) SaveAndApplyDefaultConfig(ctx context.Context) error {
-	am.log.Warn("SaveAndApplyDefaultConfig called in the remote alertmanager")
-	return nil
-=======
 // SaveAndApplyDefaultConfig sends the default Grafana Alertmanager configuration to the remote Alertmanager.
 func (am *Alertmanager) SaveAndApplyDefaultConfig(ctx context.Context) error {
 	rawDecrypted, err := am.decryptConfiguration(ctx, am.defaultConfig)
@@ -354,7 +315,6 @@
 		time.Now().Unix(),
 		true,
 	)
->>>>>>> 30b25b6e
 }
 
 func (am *Alertmanager) CreateSilence(ctx context.Context, silence *apimodels.PostableSilence) (string, error) {
