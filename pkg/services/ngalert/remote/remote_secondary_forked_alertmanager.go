--- conflicted
+++ resolved
@@ -27,40 +27,19 @@
 // ApplyConfig will only log errors for the remote Alertmanager and ensure we delegate the call to the internal Alertmanager.
 // We don't care about errors in the remote Alertmanager in remote secondary mode.
 func (fam *RemoteSecondaryForkedAlertmanager) ApplyConfig(ctx context.Context, config *models.AlertConfiguration) error {
-<<<<<<< HEAD
-	// TODO: send to different endpoint.
-	if err := fam.remote.ApplyConfig(ctx, config); err != nil {
-		return err
-=======
 	if err := fam.remote.ApplyConfig(ctx, config); err != nil {
 		fam.log.Error("Error applying config to the remote Alertmanager", "err", err)
->>>>>>> d64c2b6f
 	}
 	return fam.internal.ApplyConfig(ctx, config)
 }
 
 // SaveAndApplyConfig is only called on the internal Alertmanager when running in remote secondary mode.
 func (fam *RemoteSecondaryForkedAlertmanager) SaveAndApplyConfig(ctx context.Context, config *apimodels.PostableUserConfig) error {
-<<<<<<< HEAD
-	// TODO: send to different endpoint.
-	if err := fam.remote.SaveAndApplyConfig(ctx, config); err != nil {
-		return err
-	}
-=======
->>>>>>> d64c2b6f
 	return fam.internal.SaveAndApplyConfig(ctx, config)
 }
 
 // SaveAndApplyDefaultConfig is only called on the internal Alertmanager when running in remote secondary mode.
 func (fam *RemoteSecondaryForkedAlertmanager) SaveAndApplyDefaultConfig(ctx context.Context) error {
-<<<<<<< HEAD
-	// TODO: do we have to use this method in the remote AM? We can pull config and apply internally.
-	// TODO: send to different endpoint.
-	if err := fam.remote.SaveAndApplyDefaultConfig(ctx); err != nil {
-		return err
-	}
-=======
->>>>>>> d64c2b6f
 	return fam.internal.SaveAndApplyDefaultConfig(ctx)
 }
 
