package remote

import (
	"context"
	"fmt"

	"github.com/grafana/grafana/pkg/infra/log"
	apimodels "github.com/grafana/grafana/pkg/services/ngalert/api/tooling/definitions"
	"github.com/grafana/grafana/pkg/services/ngalert/models"
	"github.com/grafana/grafana/pkg/services/ngalert/notifier"
)

type RemotePrimaryForkedAlertmanager struct {
	log log.Logger

	internal notifier.Alertmanager
	remote   remoteAlertmanager
}

func NewRemotePrimaryForkedAlertmanager(log log.Logger, internal notifier.Alertmanager, remote remoteAlertmanager) *RemotePrimaryForkedAlertmanager {
	return &RemotePrimaryForkedAlertmanager{
		log:      log,
		internal: internal,
		remote:   remote,
	}
}

// ApplyConfig will send the configuration to the remote Alertmanager on startup.
func (fam *RemotePrimaryForkedAlertmanager) ApplyConfig(ctx context.Context, config *models.AlertConfiguration) error {
	if err := fam.remote.ApplyConfig(ctx, config); err != nil {
		return fmt.Errorf("failed to call ApplyConfig on the remote Alertmanager: %w", err)
	}

	if err := fam.internal.ApplyConfig(ctx, config); err != nil {
		fam.log.Error("Error applying config to the internal Alertmanager", "err", err)
	}
	return nil
}

func (fam *RemotePrimaryForkedAlertmanager) SaveAndApplyConfig(ctx context.Context, config *apimodels.PostableUserConfig) error {
	if err := fam.remote.SaveAndApplyConfig(ctx, config); err != nil {
		return err
	}

	if err := fam.internal.SaveAndApplyConfig(ctx, config); err != nil {
		fam.log.Error("Error applying config to the internal Alertmanager", "err", err)
	}
	return nil
}

func (fam *RemotePrimaryForkedAlertmanager) SaveAndApplyDefaultConfig(ctx context.Context) error {
	if err := fam.remote.SaveAndApplyDefaultConfig(ctx); err != nil {
		return fmt.Errorf("failed to send the default configuration to the remote Alertmanager: %w", err)
	}

	if err := fam.internal.SaveAndApplyDefaultConfig(ctx); err != nil {
		fam.log.Error("Error applying the default configuration to the internal Alertmanager", "err", err)
	}
	return nil
}

func (fam *RemotePrimaryForkedAlertmanager) GetStatus(ctx context.Context) (apimodels.GettableStatus, error) {
	return fam.remote.GetStatus(ctx)
}

func (fam *RemotePrimaryForkedAlertmanager) CreateSilence(ctx context.Context, silence *apimodels.PostableSilence) (string, error) {
	uid, err := fam.remote.CreateSilence(ctx, silence)
	if err != nil {
		return "", err
	}

	silence.ID = uid
	if _, err := fam.internal.CreateSilence(ctx, silence); err != nil {
		fam.log.Error("Error creating silence in the internal Alertmanager", "err", err, "silence", silence)
	}
	return uid, nil
}

func (fam *RemotePrimaryForkedAlertmanager) DeleteSilence(ctx context.Context, id string) error {
	if err := fam.remote.DeleteSilence(ctx, id); err != nil {
<<<<<<< HEAD
		return fmt.Errorf("failed to delete silence in the remote Alertmanager: %w", err)
	}
	// TODO: use the same uid to delete the silence in the internal Alertmanager.
	if err := fam.internal.DeleteSilence(ctx, id); err != nil {
		// If deleting the silence fails in the internal Alertmanager, log it and return nil.
		fam.log.Error("Error deleting silence in the internal Alertmanager", "id", id, "err", err)
=======
		return err
	}
	if err := fam.internal.DeleteSilence(ctx, id); err != nil {
		fam.log.Error("Error deleting silence in the internal Alertmanager", "err", err, "id", id)
>>>>>>> bf46ecf0
	}
	return nil
}

func (fam *RemotePrimaryForkedAlertmanager) GetSilence(ctx context.Context, id string) (apimodels.GettableSilence, error) {
	return fam.remote.GetSilence(ctx, id)
}

func (fam *RemotePrimaryForkedAlertmanager) ListSilences(ctx context.Context, filter []string) (apimodels.GettableSilences, error) {
	return fam.remote.ListSilences(ctx, filter)
}

func (fam *RemotePrimaryForkedAlertmanager) GetAlerts(ctx context.Context, active, silenced, inhibited bool, filter []string, receiver string) (apimodels.GettableAlerts, error) {
	return fam.remote.GetAlerts(ctx, active, silenced, inhibited, filter, receiver)
}

func (fam *RemotePrimaryForkedAlertmanager) GetAlertGroups(ctx context.Context, active, silenced, inhibited bool, filter []string, receiver string) (apimodels.AlertGroups, error) {
	return fam.remote.GetAlertGroups(ctx, active, silenced, inhibited, filter, receiver)
}

func (fam *RemotePrimaryForkedAlertmanager) PutAlerts(ctx context.Context, alerts apimodels.PostableAlerts) error {
	return fam.remote.PutAlerts(ctx, alerts)
	// TODO: no-op sender for internal.
}

func (fam *RemotePrimaryForkedAlertmanager) GetReceivers(ctx context.Context) ([]apimodels.Receiver, error) {
	return fam.remote.GetReceivers(ctx)
}

func (fam *RemotePrimaryForkedAlertmanager) TestReceivers(ctx context.Context, c apimodels.TestReceiversConfigBodyParams) (*notifier.TestReceiversResult, error) {
	return fam.remote.TestReceivers(ctx, c)
}

func (fam *RemotePrimaryForkedAlertmanager) TestTemplate(ctx context.Context, c apimodels.TestTemplatesConfigBodyParams) (*notifier.TestTemplatesResults, error) {
	return fam.remote.TestTemplate(ctx, c)
}

func (fam *RemotePrimaryForkedAlertmanager) StopAndWait() {
	fam.internal.StopAndWait()
	fam.remote.StopAndWait()
}

func (fam *RemotePrimaryForkedAlertmanager) Ready() bool {
	// Both Alertmanagers must be ready.
	if ready := fam.remote.Ready(); !ready {
		return false
	}
	return fam.internal.Ready()
}<|MERGE_RESOLUTION|>--- conflicted
+++ resolved
@@ -78,19 +78,10 @@
 
 func (fam *RemotePrimaryForkedAlertmanager) DeleteSilence(ctx context.Context, id string) error {
 	if err := fam.remote.DeleteSilence(ctx, id); err != nil {
-<<<<<<< HEAD
-		return fmt.Errorf("failed to delete silence in the remote Alertmanager: %w", err)
-	}
-	// TODO: use the same uid to delete the silence in the internal Alertmanager.
-	if err := fam.internal.DeleteSilence(ctx, id); err != nil {
-		// If deleting the silence fails in the internal Alertmanager, log it and return nil.
-		fam.log.Error("Error deleting silence in the internal Alertmanager", "id", id, "err", err)
-=======
 		return err
 	}
 	if err := fam.internal.DeleteSilence(ctx, id); err != nil {
 		fam.log.Error("Error deleting silence in the internal Alertmanager", "err", err, "id", id)
->>>>>>> bf46ecf0
 	}
 	return nil
 }
