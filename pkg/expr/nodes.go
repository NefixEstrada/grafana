--- conflicted
+++ resolved
@@ -9,13 +9,8 @@
 	"time"
 
 	"github.com/grafana/grafana-plugin-sdk-go/backend"
-<<<<<<< HEAD
-	"github.com/grafana/grafana-plugin-sdk-go/data"
 	"github.com/grafana/grafana-plugin-sdk-go/data/utils/jsoniter"
 	sdkapi "github.com/grafana/grafana-plugin-sdk-go/v0alpha1"
-=======
-	"github.com/grafana/grafana-plugin-sdk-go/data/utils/jsoniter"
->>>>>>> 3036b50d
 	"go.opentelemetry.io/otel/attribute"
 	"go.opentelemetry.io/otel/codes"
 	"gonum.org/v1/gonum/graph/simple"
@@ -23,7 +18,6 @@
 	"github.com/grafana/grafana/pkg/expr/classic"
 	"github.com/grafana/grafana/pkg/expr/mathexp"
 	"github.com/grafana/grafana/pkg/infra/log"
-	"github.com/grafana/grafana/pkg/infra/tracing"
 	"github.com/grafana/grafana/pkg/services/datasources"
 	"github.com/grafana/grafana/pkg/services/featuremgmt"
 )
@@ -140,14 +134,10 @@
 		if err != nil {
 			return nil, err
 		}
-<<<<<<< HEAD
 		q, err := reader.ReadQuery(sdkapi.CommonQueryProperties{
 			RefID:     rn.RefID,
 			QueryType: rn.QueryType,
 		}, iter)
-=======
-		q, err := reader.ReadQuery(rn, iter)
->>>>>>> 3036b50d
 		if err != nil {
 			return nil, err
 		}
@@ -336,11 +326,7 @@
 				}
 
 				var result mathexp.Results
-<<<<<<< HEAD
-				responseType, result, err := ConvertDataFramesToResults(ctx, dataFrames, dn.datasource.Type, s.features, s.allowLongFrames, s.tracer, logger)
-=======
 				responseType, result, err := s.converter.Convert(ctx, dn.datasource.Type, dataFrames, s.allowLongFrames)
->>>>>>> 3036b50d
 				if err != nil {
 					result.Error = makeConversionError(dn.RefID(), err)
 				}
@@ -408,361 +394,9 @@
 	}
 
 	var result mathexp.Results
-<<<<<<< HEAD
-	responseType, result, err = ConvertDataFramesToResults(ctx, dataFrames, dn.datasource.Type, s.features, s.allowLongFrames, s.tracer, logger)
-=======
 	responseType, result, err = s.converter.Convert(ctx, dn.datasource.Type, dataFrames, s.allowLongFrames)
->>>>>>> 3036b50d
 	if err != nil {
 		err = makeConversionError(dn.refID, err)
 	}
 	return result, err
-<<<<<<< HEAD
-}
-
-func getResponseFrame(resp *backend.QueryDataResponse, refID string) (data.Frames, error) {
-	response, ok := resp.Responses[refID]
-	if !ok {
-		// This indicates that the RefID of the request was not included to the response, i.e. some problem in the data source plugin
-		keys := make([]string, 0, len(resp.Responses))
-		for refID := range resp.Responses {
-			keys = append(keys, refID)
-		}
-		logger.Warn("Can't find response by refID. Return nodata", "responseRefIds", keys)
-		return nil, nil
-	}
-
-	if response.Error != nil {
-		return nil, response.Error
-	}
-	return response.Frames, nil
-}
-
-func ConvertDataFramesToResults(ctx context.Context,
-	frames data.Frames,
-	datasourceType string,
-	features featuremgmt.FeatureToggles,
-	allowLongFrames bool,
-	tracer tracing.Tracer,
-	logger log.Logger,
-) (string, mathexp.Results, error) {
-	if len(frames) == 0 {
-		return "no-data", mathexp.Results{Values: mathexp.Values{mathexp.NewNoData()}}, nil
-	}
-
-	var dt data.FrameType
-	dt, useDataplane, _ := shouldUseDataplane(frames, logger, features.IsEnabled(ctx, featuremgmt.FlagDisableSSEDataplane))
-	if useDataplane {
-		logger.Debug("Handling SSE data source query through dataplane", "datatype", dt)
-		result, err := handleDataplaneFrames(ctx, tracer, dt, frames)
-		return fmt.Sprintf("dataplane-%s", dt), result, err
-	}
-
-	if isAllFrameVectors(datasourceType, frames) { // Prometheus Specific Handling
-		vals, err := framesToNumbers(frames)
-		if err != nil {
-			return "", mathexp.Results{}, fmt.Errorf("failed to read frames as numbers: %w", err)
-		}
-		return "vector", mathexp.Results{Values: vals}, nil
-	}
-
-	if len(frames) == 1 {
-		frame := frames[0]
-		// Handle Untyped NoData
-		if len(frame.Fields) == 0 {
-			return "no-data", mathexp.Results{Values: mathexp.Values{mathexp.NoData{Frame: frame}}}, nil
-		}
-
-		// Handle Numeric Table
-		if frame.TimeSeriesSchema().Type == data.TimeSeriesTypeNot && isNumberTable(frame) {
-			numberSet, err := extractNumberSet(frame)
-			if err != nil {
-				return "", mathexp.Results{}, err
-			}
-			vals := make([]mathexp.Value, 0, len(numberSet))
-			for _, n := range numberSet {
-				vals = append(vals, n)
-			}
-			return "number set", mathexp.Results{
-				Values: vals,
-			}, nil
-		}
-	}
-
-	filtered := make([]*data.Frame, 0, len(frames))
-	totalLen := 0
-	for _, frame := range frames {
-		schema := frame.TimeSeriesSchema()
-		// Check for TimeSeriesTypeNot in InfluxDB queries. A data frame of this type will cause
-		// the WideToMany() function to error out, which results in unhealthy alerts.
-		// This check should be removed once inconsistencies in data source responses are solved.
-		if schema.Type == data.TimeSeriesTypeNot && datasourceType == datasources.DS_INFLUXDB {
-			logger.Warn("Ignoring InfluxDB data frame due to missing numeric fields")
-			continue
-		}
-
-		if schema.Type != data.TimeSeriesTypeWide && !allowLongFrames {
-			return "", mathexp.Results{}, fmt.Errorf("input data must be a wide series but got type %s (input refid)", schema.Type)
-		}
-		filtered = append(filtered, frame)
-		totalLen += len(schema.ValueIndices)
-	}
-
-	if len(filtered) == 0 {
-		return "no data", mathexp.Results{Values: mathexp.Values{mathexp.NoData{Frame: frames[0]}}}, nil
-	}
-
-	maybeFixerFn := checkIfSeriesNeedToBeFixed(filtered, datasourceType)
-
-	dataType := "single frame series"
-	if len(filtered) > 1 {
-		dataType = "multi frame series"
-	}
-
-	vals := make([]mathexp.Value, 0, totalLen)
-	for _, frame := range filtered {
-		schema := frame.TimeSeriesSchema()
-		if schema.Type == data.TimeSeriesTypeWide {
-			series, err := WideToMany(frame, maybeFixerFn)
-			if err != nil {
-				return "", mathexp.Results{}, err
-			}
-			for _, ser := range series {
-				vals = append(vals, ser)
-			}
-		} else {
-			v := mathexp.TableData{Frame: frame}
-			vals = append(vals, v)
-			dataType = "single frame"
-		}
-	}
-
-	return dataType, mathexp.Results{
-		Values: vals,
-	}, nil
-}
-
-func isAllFrameVectors(datasourceType string, frames data.Frames) bool {
-	if datasourceType != datasources.DS_PROMETHEUS {
-		return false
-	}
-	allVector := false
-	for i, frame := range frames {
-		if frame.Meta != nil && frame.Meta.Custom != nil {
-			if sMap, ok := frame.Meta.Custom.(map[string]string); ok {
-				if sMap != nil {
-					if sMap["resultType"] == "vector" {
-						if i != 0 && !allVector {
-							break
-						}
-						allVector = true
-					}
-				}
-			}
-		}
-	}
-	return allVector
-}
-
-func framesToNumbers(frames data.Frames) ([]mathexp.Value, error) {
-	vals := make([]mathexp.Value, 0, len(frames))
-	for _, frame := range frames {
-		if frame == nil {
-			continue
-		}
-		if len(frame.Fields) == 2 && frame.Fields[0].Len() == 1 {
-			// Can there be zero Len Field results that are being skipped?
-			valueField := frame.Fields[1]
-			if valueField.Type().Numeric() { // should be []float64
-				val, err := valueField.FloatAt(0) // FloatAt should not err if numeric
-				if err != nil {
-					return nil, fmt.Errorf("failed to read value of frame [%v] (RefID %v) of type [%v] as float: %w", frame.Name, frame.RefID, valueField.Type(), err)
-				}
-				n := mathexp.NewNumber(frame.Name, valueField.Labels)
-				n.SetValue(&val)
-				vals = append(vals, n)
-			}
-		}
-	}
-	return vals, nil
-}
-
-func isNumberTable(frame *data.Frame) bool {
-	if frame == nil || frame.Fields == nil {
-		return false
-	}
-	numericCount := 0
-	stringCount := 0
-	otherCount := 0
-	for _, field := range frame.Fields {
-		fType := field.Type()
-		switch {
-		case fType.Numeric():
-			numericCount++
-		case fType == data.FieldTypeString || fType == data.FieldTypeNullableString:
-			stringCount++
-		default:
-			otherCount++
-		}
-	}
-	return numericCount == 1 && otherCount == 0
-}
-
-func extractNumberSet(frame *data.Frame) ([]mathexp.Number, error) {
-	numericField := 0
-	stringFieldIdxs := []int{}
-	stringFieldNames := []string{}
-	for i, field := range frame.Fields {
-		fType := field.Type()
-		switch {
-		case fType.Numeric():
-			numericField = i
-		case fType == data.FieldTypeString || fType == data.FieldTypeNullableString:
-			stringFieldIdxs = append(stringFieldIdxs, i)
-			stringFieldNames = append(stringFieldNames, field.Name)
-		}
-	}
-	numbers := make([]mathexp.Number, frame.Rows())
-
-	for rowIdx := 0; rowIdx < frame.Rows(); rowIdx++ {
-		val, _ := frame.FloatAt(numericField, rowIdx)
-		var labels data.Labels
-		for i := 0; i < len(stringFieldIdxs); i++ {
-			if i == 0 {
-				labels = make(data.Labels)
-			}
-			key := stringFieldNames[i] // TODO check for duplicate string column names
-			val, _ := frame.ConcreteAt(stringFieldIdxs[i], rowIdx)
-			labels[key] = val.(string) // TODO check assertion / return error
-		}
-
-		n := mathexp.NewNumber(frame.Fields[numericField].Name, labels)
-
-		// The new value fields' configs gets pointed to the one in the original frame
-		n.Frame.Fields[0].Config = frame.Fields[numericField].Config
-		n.SetValue(&val)
-
-		numbers[rowIdx] = n
-	}
-	return numbers, nil
-}
-
-// WideToMany converts a data package wide type Frame to one or multiple Series. A series
-// is created for each value type column of wide frame.
-//
-// This might not be a good idea long term, but works now as an adapter/shim.
-func WideToMany(frame *data.Frame, fixSeries func(series mathexp.Series, valueField *data.Field)) ([]mathexp.Series, error) {
-	tsSchema := frame.TimeSeriesSchema()
-	if tsSchema.Type != data.TimeSeriesTypeWide {
-		return nil, fmt.Errorf("input data must be a wide series but got type %s", tsSchema.Type)
-	}
-
-	if len(tsSchema.ValueIndices) == 1 {
-		s, err := mathexp.SeriesFromFrame(frame)
-		if err != nil {
-			return nil, err
-		}
-		if fixSeries != nil {
-			fixSeries(s, frame.Fields[tsSchema.ValueIndices[0]])
-		}
-		return []mathexp.Series{s}, nil
-	}
-
-	series := make([]mathexp.Series, 0, len(tsSchema.ValueIndices))
-	for _, valIdx := range tsSchema.ValueIndices {
-		l := frame.Rows()
-		f := data.NewFrameOfFieldTypes(frame.Name, l, frame.Fields[tsSchema.TimeIndex].Type(), frame.Fields[valIdx].Type())
-		f.Fields[0].Name = frame.Fields[tsSchema.TimeIndex].Name
-		f.Fields[1].Name = frame.Fields[valIdx].Name
-
-		// The new value fields' configs gets pointed to the one in the original frame
-		f.Fields[1].Config = frame.Fields[valIdx].Config
-
-		if frame.Fields[valIdx].Labels != nil {
-			f.Fields[1].Labels = frame.Fields[valIdx].Labels.Copy()
-		}
-		for i := 0; i < l; i++ {
-			f.SetRow(i, frame.Fields[tsSchema.TimeIndex].CopyAt(i), frame.Fields[valIdx].CopyAt(i))
-		}
-		s, err := mathexp.SeriesFromFrame(f)
-		if err != nil {
-			return nil, err
-		}
-		if fixSeries != nil {
-			fixSeries(s, frame.Fields[valIdx])
-		}
-		series = append(series, s)
-	}
-
-	return series, nil
-}
-
-// checkIfSeriesNeedToBeFixed scans all value fields of all provided frames and determines whether the resulting mathexp.Series
-// needs to be updated so each series could be identifiable by labels.
-// NOTE: applicable only to only datasources.DS_GRAPHITE and datasources.DS_TESTDATA data sources
-// returns a function that patches the mathexp.Series with information from data.Field from which it was created if the all series need to be fixed. Otherwise, returns nil
-func checkIfSeriesNeedToBeFixed(frames []*data.Frame, datasourceType string) func(series mathexp.Series, valueField *data.Field) {
-	if !(datasourceType == datasources.DS_GRAPHITE || datasourceType == datasources.DS_TESTDATA) {
-		return nil
-	}
-
-	// get all value fields
-	var valueFields []*data.Field
-	for _, frame := range frames {
-		tsSchema := frame.TimeSeriesSchema()
-		for _, index := range tsSchema.ValueIndices {
-			field := frame.Fields[index]
-			// if at least one value field contains labels, the result does not need to be fixed.
-			if len(field.Labels) > 0 {
-				return nil
-			}
-			if valueFields == nil {
-				valueFields = make([]*data.Field, 0, len(frames)*len(tsSchema.ValueIndices))
-			}
-			valueFields = append(valueFields, field)
-		}
-	}
-
-	// selectors are in precedence order.
-	nameSelectors := []func(f *data.Field) string{
-		func(f *data.Field) string {
-			if f == nil || f.Config == nil {
-				return ""
-			}
-			return f.Config.DisplayNameFromDS
-		},
-		func(f *data.Field) string {
-			if f == nil || f.Config == nil {
-				return ""
-			}
-			return f.Config.DisplayName
-		},
-		func(f *data.Field) string {
-			return f.Name
-		},
-	}
-
-	// now look for the first selector that would make all value fields be unique
-	for _, selector := range nameSelectors {
-		names := make(map[string]struct{}, len(valueFields))
-		good := true
-		for _, field := range valueFields {
-			name := selector(field)
-			if _, ok := names[name]; ok || name == "" {
-				good = false
-				break
-			}
-			names[name] = struct{}{}
-		}
-		if good {
-			return func(series mathexp.Series, valueField *data.Field) {
-				series.SetLabels(data.Labels{
-					nameLabelName: selector(valueField),
-				})
-			}
-		}
-	}
-	return nil
-=======
->>>>>>> 3036b50d
 }