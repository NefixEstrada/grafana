--- conflicted
+++ resolved
@@ -158,14 +158,9 @@
 			},
 		}
 
-<<<<<<< HEAD
 		envVars, err := i.envVars(p)
 		assert.NoError(t, err)
 		assert.Len(t, envVars, 5)
-=======
-		envVars := i.envVars(p)
-		assert.Len(t, envVars, 6)
->>>>>>> d9f2d402
 		assert.Equal(t, "GF_PLUGIN_CUSTOM_ENV_VAR=customVal", envVars[0])
 		assert.Equal(t, "GF_VERSION=", envVars[1])
 		assert.Equal(t, "GF_EDITION=test", envVars[2])
