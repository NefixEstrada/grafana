package signature

import (
	"path/filepath"
	"sort"
	"strings"
	"testing"

	"github.com/grafana/grafana/pkg/plugins"
	"github.com/grafana/grafana/pkg/plugins/log"
	"github.com/grafana/grafana/pkg/setting"
	"github.com/stretchr/testify/assert"
	"github.com/stretchr/testify/require"
)

func TestReadPluginManifest(t *testing.T) {
	txt := `-----BEGIN PGP SIGNED MESSAGE-----
Hash: SHA512

{
  "plugin": "grafana-googlesheets-datasource",
  "version": "1.0.0-dev",
  "files": {
    "LICENSE": "7df059597099bb7dcf25d2a9aedfaf4465f72d8d",
    "README.md": "08ec6d704b6115bef57710f6d7e866c050cb50ee",
    "gfx_sheets_darwin_amd64": "1b8ae92c6e80e502bb0bf2d0ae9d7223805993ab",
    "gfx_sheets_linux_amd64": "f39e0cc7344d3186b1052e6d356eecaf54d75b49",
    "gfx_sheets_windows_amd64.exe": "c8825dfec512c1c235244f7998ee95182f9968de",
    "module.js": "aaec6f51a995b7b843b843cd14041925274d960d",
    "module.js.LICENSE.txt": "7f822fe9341af8f82ad1b0c69aba957822a377cf",
    "module.js.map": "c5a524f5c4237f6ed6a016d43cd46938efeadb45",
    "plugin.json": "55556b845e91935cc48fae3aa67baf0f22694c3f"
  },
  "time": 1586817677115,
  "keyId": "7e4d0c6a708866e7"
}
-----BEGIN PGP SIGNATURE-----
Version: OpenPGP.js v4.10.1
Comment: https://openpgpjs.org

wqEEARMKAAYFAl6U6o0ACgkQfk0ManCIZuevWAIHSvcxOy1SvvL5gC+HpYyG
VbSsUvF2FsCoXUCTQflK6VdJfSPNzm8YdCdx7gNrBdly6HEs06ZaRp44F/ve
NR7DnB0CCQHO+4FlSPtXFTzNepoc+CytQyDAeOLMLmf2Tqhk2YShk+G/YlVX
74uuP5UXZxwK2YKJovdSknDIU7MhfuvvQIP/og==
=hBea
-----END PGP SIGNATURE-----`

	t.Run("valid manifest", func(t *testing.T) {
		manifest, err := ReadPluginManifest([]byte(txt))

		require.NoError(t, err)
		require.NotNil(t, manifest)
		assert.Equal(t, "grafana-googlesheets-datasource", manifest.Plugin)
		assert.Equal(t, "1.0.0-dev", manifest.Version)
		assert.Equal(t, int64(1586817677115), manifest.Time)
		assert.Equal(t, "7e4d0c6a708866e7", manifest.KeyID)
		expectedFiles := []string{"LICENSE", "README.md", "gfx_sheets_darwin_amd64", "gfx_sheets_linux_amd64",
			"gfx_sheets_windows_amd64.exe", "module.js", "module.js.LICENSE.txt", "module.js.map", "plugin.json",
		}
		assert.Equal(t, expectedFiles, fileList(manifest))
	})

	t.Run("invalid manifest", func(t *testing.T) {
		modified := strings.ReplaceAll(txt, "README.md", "xxxxxxxxxx")
		_, err := ReadPluginManifest([]byte(modified))
		require.Error(t, err)
	})
}

func TestReadPluginManifestV2(t *testing.T) {
	txt := `-----BEGIN PGP SIGNED MESSAGE-----
Hash: SHA512

{
  "manifestVersion": "2.0.0",
  "signatureType": "private",
  "signedByOrg": "willbrowne",
  "signedByOrgName": "Will Browne",
  "rootUrls": [
    "http://localhost:3000/"
  ],
  "plugin": "test",
  "version": "1.0.0",
  "time": 1605807018050,
  "keyId": "7e4d0c6a708866e7",
  "files": {
    "plugin.json": "2bb467c0bfd6c454551419efe475b8bf8573734e73c7bab52b14842adb62886f"
  }
}
-----BEGIN PGP SIGNATURE-----
Version: OpenPGP.js v4.10.1
Comment: https://openpgpjs.org

wqIEARMKAAYFAl+2q6oACgkQfk0ManCIZudmzwIJAXWz58cd/91rTXszKPnE
xbVEvERCbjKTtPBQBNQyqEvV+Ig3MuBSNOVy2SOGrMsdbS6lONgvgt4Cm+iS
wV+vYifkAgkBJtg/9DMB7/iX5O0h49CtSltcpfBFXlGqIeOwRac/yENzRzAA
khdr/tZ1PDgRxMqB/u+Vtbpl0xSxgblnrDOYMSI=
=rLIE
-----END PGP SIGNATURE-----`

	t.Run("valid manifest", func(t *testing.T) {
		manifest, err := ReadPluginManifest([]byte(txt))

		require.NoError(t, err)
		require.NotNil(t, manifest)
		assert.Equal(t, "test", manifest.Plugin)
		assert.Equal(t, "1.0.0", manifest.Version)
		assert.Equal(t, int64(1605807018050), manifest.Time)
		assert.Equal(t, "7e4d0c6a708866e7", manifest.KeyID)
		assert.Equal(t, "2.0.0", manifest.ManifestVersion)
		assert.Equal(t, plugins.PrivateSignature, manifest.SignatureType)
		assert.Equal(t, "willbrowne", manifest.SignedByOrg)
		assert.Equal(t, "Will Browne", manifest.SignedByOrgName)
		assert.Equal(t, []string{"http://localhost:3000/"}, manifest.RootURLs)
		assert.Equal(t, []string{"plugin.json"}, fileList(manifest))
	})
}

func TestCalculate(t *testing.T) {
	t.Run("Validate root URL against App URL for non-private plugin if is specified in manifest", func(t *testing.T) {
		tcs := []struct {
			appURL            string
			expectedSignature plugins.Signature
		}{
			{
				appURL: "https://dev.grafana.com",
				expectedSignature: plugins.Signature{
					Status:     plugins.SignatureValid,
					Type:       plugins.GrafanaSignature,
					SigningOrg: "Grafana Labs",
				},
			},
			{
				appURL: "https://non.matching.url.com",
				expectedSignature: plugins.Signature{
					Status: plugins.SignatureInvalid,
				},
			},
		}

		parentDir, err := filepath.Abs("../")
		if err != nil {
			t.Errorf("could not construct absolute path of current dir")
			return
		}

		for _, tc := range tcs {
			origAppURL := setting.AppUrl
			t.Cleanup(func() {
				setting.AppUrl = origAppURL
			})
			setting.AppUrl = tc.appURL

<<<<<<< HEAD
			basePath := filepath.Join(parentDir, "testdata/non-pvt-with-root-url/plugin")
			sig, err := Calculate(log.NewNopLogger(), plugins.External, plugins.FoundPlugin{
=======
			sig, err := Calculate(log.NewTestLogger(), &plugins.Plugin{
>>>>>>> ec827193
				JSONData: plugins.JSONData{
					ID: "test-datasource",
					Info: plugins.Info{
						Version: "1.0.0",
					},
				},
				FS: plugins.NewLocalFS(map[string]struct{}{
					filepath.Join(basePath, "MANIFEST.txt"): {},
					filepath.Join(basePath, "plugin.json"):  {},
				}, basePath),
			})
			require.NoError(t, err)
			require.Equal(t, tc.expectedSignature, sig)
		}
	})

	t.Run("Unsigned Chromium file should not invalidate signature for Renderer plugin running on Windows", func(t *testing.T) {
		backup := runningWindows
		t.Cleanup(func() {
			runningWindows = backup
		})

		basePath := "../testdata/renderer-added-file/plugin"

		runningWindows = true
<<<<<<< HEAD
		sig, err := Calculate(log.NewNopLogger(), plugins.External, plugins.FoundPlugin{
=======
		sig, err := Calculate(log.NewTestLogger(), &plugins.Plugin{
>>>>>>> ec827193
			JSONData: plugins.JSONData{
				ID:   "test-renderer",
				Type: plugins.Renderer,
				Info: plugins.Info{
					Version: "1.0.0",
				},
			},
			FS: plugins.NewLocalFS(map[string]struct{}{
				filepath.Join(basePath, "MANIFEST.txt"):         {},
				filepath.Join(basePath, "plugin.json"):          {},
				filepath.Join(basePath, "chrome-win/debug.log"): {},
			}, basePath),
		})
		require.NoError(t, err)
		require.Equal(t, plugins.Signature{
			Status:     plugins.SignatureValid,
			Type:       plugins.GrafanaSignature,
			SigningOrg: "Grafana Labs",
		}, sig)
	})
}

func fileList(manifest *PluginManifest) []string {
	var keys []string
	for k := range manifest.Files {
		keys = append(keys, k)
	}
	sort.Strings(keys)
	return keys
}

func Test_urlMatch_privateGlob(t *testing.T) {
	type args struct {
		specs  []string
		target string
	}
	tests := []struct {
		name        string
		args        args
		shouldMatch bool
	}{
		{
			name: "Support single wildcard matching single subdomain",
			args: args{
				specs:  []string{"https://*.example.com"},
				target: "https://test.example.com",
			},
			shouldMatch: true,
		},
		{
			name: "Do not support single wildcard matching multiple subdomains",
			args: args{
				specs:  []string{"https://*.example.com"},
				target: "https://more.test.example.com",
			},
			shouldMatch: false,
		},
		{
			name: "Support multiple wildcards matching multiple subdomains",
			args: args{
				specs:  []string{"https://**.example.com"},
				target: "https://test.example.com",
			},
			shouldMatch: true,
		},
		{
			name: "Support multiple wildcards matching multiple subdomains",
			args: args{
				specs:  []string{"https://**.example.com"},
				target: "https://more.test.example.com",
			},
			shouldMatch: true,
		},
		{
			name: "Support single wildcard matching single paths",
			args: args{
				specs:  []string{"https://www.example.com/*"},
				target: "https://www.example.com/grafana1",
			},
			shouldMatch: true,
		},
		{
			name: "Do not support single wildcard matching multiple paths",
			args: args{
				specs:  []string{"https://www.example.com/*"},
				target: "https://www.example.com/other/grafana",
			},
			shouldMatch: false,
		},
		{
			name: "Support double wildcard matching multiple paths",
			args: args{
				specs:  []string{"https://www.example.com/**"},
				target: "https://www.example.com/other/grafana",
			},
			shouldMatch: true,
		},
		{
			name: "Do not support subdomain mismatch",
			args: args{
				specs:  []string{"https://www.test.example.com/grafana/docs"},
				target: "https://www.dev.example.com/grafana/docs",
			},
			shouldMatch: false,
		},
		{
			name: "Support single wildcard matching single path",
			args: args{
				specs:  []string{"https://www.example.com/grafana*"},
				target: "https://www.example.com/grafana1",
			},
			shouldMatch: true,
		},
		{
			name: "Do not support single wildcard matching different path prefix",
			args: args{
				specs:  []string{"https://www.example.com/grafana*"},
				target: "https://www.example.com/somethingelse",
			},
			shouldMatch: false,
		},
		{
			name: "Do not support path mismatch",
			args: args{
				specs:  []string{"https://example.com/grafana"},
				target: "https://example.com/grafana1",
			},
			shouldMatch: false,
		},
		{
			name: "Support both domain and path wildcards",
			args: args{
				specs:  []string{"https://*.example.com/*"},
				target: "https://www.example.com/grafana1",
			},
			shouldMatch: true,
		},
		{
			name: "Do not support wildcards without TLDs",
			args: args{
				specs:  []string{"https://example.*"},
				target: "https://www.example.com/grafana1",
			},
			shouldMatch: false,
		},
		{
			name: "Support exact match",
			args: args{
				specs:  []string{"https://example.com/test"},
				target: "https://example.com/test",
			},
			shouldMatch: true,
		},
		{
			name: "Does not support scheme mismatch",
			args: args{
				specs:  []string{"https://test.example.com/grafana"},
				target: "http://test.example.com/grafana",
			},
			shouldMatch: false,
		},
		{
			name: "Support trailing slash in spec",
			args: args{
				specs:  []string{"https://example.com/"},
				target: "https://example.com",
			},
			shouldMatch: true,
		},
		{
			name: "Support trailing slash in target",
			args: args{
				specs:  []string{"https://example.com"},
				target: "https://example.com/",
			},
			shouldMatch: true,
		},
	}
	for _, tt := range tests {
		t.Run(tt.name, func(t *testing.T) {
			got, err := urlMatch(tt.args.specs, tt.args.target, plugins.PrivateGlobSignature)
			require.NoError(t, err)
			require.Equal(t, tt.shouldMatch, got)
		})
	}
}

func Test_urlMatch_private(t *testing.T) {
	type args struct {
		specs  []string
		target string
	}
	tests := []struct {
		name        string
		args        args
		shouldMatch bool
	}{
		{
			name: "Support exact match",
			args: args{
				specs:  []string{"https://example.com/test"},
				target: "https://example.com/test",
			},
			shouldMatch: true,
		},
		{
			name: "Support trailing slash in spec",
			args: args{
				specs:  []string{"https://example.com/test/"},
				target: "https://example.com/test",
			},
			shouldMatch: true,
		},
		{
			name: "Support trailing slash in target",
			args: args{
				specs:  []string{"https://example.com/test"},
				target: "https://example.com/test/",
			},
			shouldMatch: true,
		},
		{
			name: "Do not support single wildcard matching single subdomain",
			args: args{
				specs:  []string{"https://*.example.com"},
				target: "https://test.example.com",
			},
			shouldMatch: false,
		},
		{
			name: "Do not support multiple wildcards matching multiple subdomains",
			args: args{
				specs:  []string{"https://**.example.com"},
				target: "https://more.test.example.com",
			},
			shouldMatch: false,
		},
		{
			name: "Do not support single wildcard matching single paths",
			args: args{
				specs:  []string{"https://www.example.com/*"},
				target: "https://www.example.com/grafana1",
			},
			shouldMatch: false,
		},
		{
			name: "Do not support double wildcard matching multiple paths",
			args: args{
				specs:  []string{"https://www.example.com/**"},
				target: "https://www.example.com/other/grafana",
			},
			shouldMatch: false,
		},
		{
			name: "Do not support subdomain mismatch",
			args: args{
				specs:  []string{"https://www.test.example.com/grafana/docs"},
				target: "https://www.dev.example.com/grafana/docs",
			},
			shouldMatch: false,
		},
		{
			name: "Do not support path mismatch",
			args: args{
				specs:  []string{"https://example.com/grafana"},
				target: "https://example.com/grafana1",
			},
			shouldMatch: false,
		},
		{
			name: "Do not support both domain and path wildcards",
			args: args{
				specs:  []string{"https://*.example.com/*"},
				target: "https://www.example.com/grafana1",
			},
			shouldMatch: false,
		},
		{
			name: "Do not support wildcards without TLDs",
			args: args{
				specs:  []string{"https://example.*"},
				target: "https://www.example.com/grafana1",
			},
			shouldMatch: false,
		},
		{
			name: "Do not support scheme mismatch",
			args: args{
				specs:  []string{"https://test.example.com/grafana"},
				target: "http://test.example.com/grafana",
			},
			shouldMatch: false,
		},
	}
	for _, tt := range tests {
		t.Run(tt.name, func(t *testing.T) {
			got, err := urlMatch(tt.args.specs, tt.args.target, plugins.PrivateSignature)
			require.NoError(t, err)
			require.Equal(t, tt.shouldMatch, got)
		})
	}
}

func Test_validateManifest(t *testing.T) {
	tcs := []struct {
		name        string
		manifest    *PluginManifest
		expectedErr string
	}{
		{
			name:        "Empty plugin field",
			manifest:    createV2Manifest(t, func(m *PluginManifest) { m.Plugin = "" }),
			expectedErr: "valid manifest field plugin is required",
		},
		{
			name:        "Empty keyId field",
			manifest:    createV2Manifest(t, func(m *PluginManifest) { m.KeyID = "" }),
			expectedErr: "valid manifest field keyId is required",
		},
		{
			name:        "Empty signedByOrg field",
			manifest:    createV2Manifest(t, func(m *PluginManifest) { m.SignedByOrg = "" }),
			expectedErr: "valid manifest field signedByOrg is required",
		},
		{
			name:        "Empty signedByOrgName field",
			manifest:    createV2Manifest(t, func(m *PluginManifest) { m.SignedByOrgName = "" }),
			expectedErr: "valid manifest field SignedByOrgName is required",
		},
		{
			name:        "Empty signatureType field",
			manifest:    createV2Manifest(t, func(m *PluginManifest) { m.SignatureType = "" }),
			expectedErr: "valid manifest field signatureType is required",
		},
		{
			name:        "Invalid signatureType field",
			manifest:    createV2Manifest(t, func(m *PluginManifest) { m.SignatureType = "invalidSignatureType" }),
			expectedErr: "valid manifest field signatureType is required",
		},
		{
			name:        "Empty files field",
			manifest:    createV2Manifest(t, func(m *PluginManifest) { m.Files = map[string]string{} }),
			expectedErr: "valid manifest field files is required",
		},
		{
			name:        "Empty time field",
			manifest:    createV2Manifest(t, func(m *PluginManifest) { m.Time = 0 }),
			expectedErr: "valid manifest field time is required",
		},
		{
			name:        "Empty version field",
			manifest:    createV2Manifest(t, func(m *PluginManifest) { m.Version = "" }),
			expectedErr: "valid manifest field version is required",
		},
	}
	for _, tc := range tcs {
		t.Run(tc.name, func(t *testing.T) {
			err := validateManifest(*tc.manifest, nil)
			require.Errorf(t, err, tc.expectedErr)
		})
	}
}

func createV2Manifest(t *testing.T, cbs ...func(*PluginManifest)) *PluginManifest {
	t.Helper()

	m := &PluginManifest{
		Plugin:  "grafana-test-app",
		Version: "2.5.3",
		KeyID:   "7e4d0c6a708866e7",
		Time:    1586817677115,
		Files: map[string]string{
			"plugin.json": "55556b845e91935cc48fae3aa67baf0f22694c3f",
		},
		ManifestVersion: "2.0.0",
		SignatureType:   plugins.GrafanaSignature,
		SignedByOrg:     "grafana",
		SignedByOrgName: "grafana",
	}

	for _, cb := range cbs {
		cb(m)
	}

	return m
}<|MERGE_RESOLUTION|>--- conflicted
+++ resolved
@@ -151,12 +151,8 @@
 			})
 			setting.AppUrl = tc.appURL
 
-<<<<<<< HEAD
 			basePath := filepath.Join(parentDir, "testdata/non-pvt-with-root-url/plugin")
-			sig, err := Calculate(log.NewNopLogger(), plugins.External, plugins.FoundPlugin{
-=======
-			sig, err := Calculate(log.NewTestLogger(), &plugins.Plugin{
->>>>>>> ec827193
+			sig, err := Calculate(log.NewTestLogger(), plugins.External, plugins.FoundPlugin{
 				JSONData: plugins.JSONData{
 					ID: "test-datasource",
 					Info: plugins.Info{
@@ -182,11 +178,7 @@
 		basePath := "../testdata/renderer-added-file/plugin"
 
 		runningWindows = true
-<<<<<<< HEAD
-		sig, err := Calculate(log.NewNopLogger(), plugins.External, plugins.FoundPlugin{
-=======
-		sig, err := Calculate(log.NewTestLogger(), &plugins.Plugin{
->>>>>>> ec827193
+		sig, err := Calculate(log.NewTestLogger(), plugins.External, plugins.FoundPlugin{
 			JSONData: plugins.JSONData{
 				ID:   "test-renderer",
 				Type: plugins.Renderer,
