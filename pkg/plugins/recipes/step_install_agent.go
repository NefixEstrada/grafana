package recipes

import "github.com/grafana/grafana/pkg/models"

<<<<<<< HEAD
func newInstallAgentStep(settings *installAgentSettings) *installAgentStep {
=======
func newInstallAgentStep(meta RecipeStepMeta, metrics []AgentMetrics) *installAgentStep {
	meta.Status = NotCompleted

>>>>>>> 0d2fc5d4
	return &installAgentStep{
		Action: "install-agent",
		Meta: RecipeStepMeta{
			Name:        "Installing Grafana agent on server",
			Description: "Grafana agent is used to collect and ship metrics to Prometheus",
		},
		Settings: settings,
	}
}

type AgentMetrics struct {
	Name        string `json:"name"`
	Type        string `json:"type"`
	Description string `json:"description"`
}

type installAgentStep struct {
	Action   string                `json:"action"`
	Meta     RecipeStepMeta        `json:"meta"`
	Settings *installAgentSettings `json:"settings"`
}

type installAgentSettings struct {
	Metrics []AgentMetrics `json:"metrics"`
}

func (s *installAgentStep) Apply(c *models.ReqContext) error {
	s.Meta.Status = Completed

	return nil
}

func (s *installAgentStep) Revert(c *models.ReqContext) error {
	s.Meta.Status = NotCompleted

	return nil
}

func (s *installAgentStep) Status(c *models.ReqContext) (StepStatus, error) {
	return s.Meta.Status, nil
}

func (s *installAgentStep) ToDto(c *models.ReqContext) *RecipeStepDTO {
	status, err := s.Status(c)

	return &RecipeStepDTO{
		Action:      s.Action,
		Name:        s.Meta.Name,
		Description: s.Meta.Description,
		Status:      *status.ToDto(err),
		Settings:    s.Settings,
	}
}<|MERGE_RESOLUTION|>--- conflicted
+++ resolved
@@ -2,16 +2,11 @@
 
 import "github.com/grafana/grafana/pkg/models"
 
-<<<<<<< HEAD
 func newInstallAgentStep(settings *installAgentSettings) *installAgentStep {
-=======
-func newInstallAgentStep(meta RecipeStepMeta, metrics []AgentMetrics) *installAgentStep {
-	meta.Status = NotCompleted
-
->>>>>>> 0d2fc5d4
 	return &installAgentStep{
 		Action: "install-agent",
 		Meta: RecipeStepMeta{
+			Status:      NotCompleted,
 			Name:        "Installing Grafana agent on server",
 			Description: "Grafana agent is used to collect and ship metrics to Prometheus",
 		},
