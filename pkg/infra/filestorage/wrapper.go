package filestorage

import (
	"context"
	"fmt"
	"mime"
	"path/filepath"
	"regexp"
	"strings"

	"github.com/grafana/grafana/pkg/infra/log"
)

var (
	directoryMarker = ".___gf_dir_marker___"
	pathRegex       = regexp.MustCompile(`(^/$)|(^(/[A-Za-z0-9!\-_.*'() ]+)+$)`)
)

type wrapper struct {
	log         log.Logger
	wrapped     FileStorage
	pathFilters *PathFilters
	rootFolder  string
}

func addRootFolderToFilters(pathFilters *PathFilters, rootFolder string) *PathFilters {
	if pathFilters == nil {
		return pathFilters
	}

	for i := range pathFilters.disallowedPaths {
		pathFilters.disallowedPaths[i] = rootFolder + strings.TrimPrefix(pathFilters.disallowedPaths[i], Delimiter)
	}
	for i := range pathFilters.disallowedPrefixes {
		pathFilters.disallowedPrefixes[i] = rootFolder + strings.TrimPrefix(pathFilters.disallowedPrefixes[i], Delimiter)
	}
	for i := range pathFilters.allowedPaths {
		pathFilters.allowedPaths[i] = rootFolder + strings.TrimPrefix(pathFilters.allowedPaths[i], Delimiter)
	}
	for i := range pathFilters.allowedPrefixes {
		pathFilters.allowedPrefixes[i] = rootFolder + strings.TrimPrefix(pathFilters.allowedPrefixes[i], Delimiter)
	}

	return pathFilters
}

<<<<<<< HEAD
func addPathFilters(base *PathFilters, new *PathFilters) *PathFilters {
=======
func copyPathFilters(p *PathFilters) *PathFilters {
	if p == nil {
		return nil
	}

	return NewPathFilters(p.allowedPrefixes, p.allowedPaths, p.disallowedPrefixes, p.disallowedPaths)
}

func addPathFilters(base *PathFilters, new *PathFilters) *PathFilters {
	if new == nil {
		return base
	}

>>>>>>> ed924b3d
	if new.allowedPrefixes != nil {
		if base.allowedPrefixes != nil {
			base.allowedPrefixes = append(base.allowedPrefixes, new.allowedPrefixes...)
		} else {
			copiedPrefixes := make([]string, len(new.allowedPrefixes))
			copy(copiedPrefixes, new.allowedPrefixes)
			base.allowedPrefixes = copiedPrefixes
		}
	}

	if new.allowedPaths != nil {
		if base.allowedPaths != nil {
			base.allowedPaths = append(base.allowedPaths, new.allowedPaths...)
		} else {
			copiedPaths := make([]string, len(new.allowedPaths))
			copy(copiedPaths, new.allowedPaths)
			base.allowedPaths = copiedPaths
		}
	}

	if new.disallowedPrefixes != nil {
		if base.disallowedPrefixes != nil {
			base.disallowedPrefixes = append(base.disallowedPrefixes, new.disallowedPrefixes...)
		} else {
			copiedPrefixes := make([]string, len(new.disallowedPrefixes))
			copy(copiedPrefixes, new.disallowedPrefixes)
			base.disallowedPrefixes = copiedPrefixes
		}
	}

	if new.disallowedPaths != nil {
		if base.disallowedPaths != nil {
			base.disallowedPaths = append(base.disallowedPaths, new.disallowedPaths...)
		} else {
			copiedPaths := make([]string, len(new.disallowedPaths))
			copy(copiedPaths, new.disallowedPaths)
			base.disallowedPaths = copiedPaths
		}
	}

	return base
}

func newWrapper(log log.Logger, wrapped FileStorage, pathFilters *PathFilters, rootFolder string) FileStorage {
	var rootedPathFilters *PathFilters
	if pathFilters != nil {
<<<<<<< HEAD
		copied := *pathFilters
		rootedPathFilters = addRootFolderToFilters(&copied, rootFolder)
=======
		rootedPathFilters = addRootFolderToFilters(copyPathFilters(pathFilters), rootFolder)
>>>>>>> ed924b3d
	} else {
		rootedPathFilters = allowAllPathFilters()
	}

	return &wrapper{
		log:         log,
		wrapped:     wrapped,
		pathFilters: rootedPathFilters,
		rootFolder:  rootFolder,
	}
}

var (
	_ FileStorage = (*wrapper)(nil) // wrapper implements FileStorage
)

func getParentFolderPath(path string) string {
	if path == Delimiter || path == "" {
		return path
	}

	if !strings.Contains(path, Delimiter) {
		return ""
	}

	path = strings.TrimSuffix(path, Delimiter)
	split := strings.Split(path, Delimiter)
	splitWithoutLastPart := split[:len(split)-1]
	if len(splitWithoutLastPart) == 1 && split[0] == "" {
		return Delimiter
	}
	return strings.Join(splitWithoutLastPart, Delimiter)
}

func getName(path string) string {
	if path == Delimiter || path == "" {
		return ""
	}

	split := strings.Split(path, Delimiter)
	return split[len(split)-1]
}

func validatePath(path string) error {
	if !filepath.IsAbs(path) {
		return ErrRelativePath
	}

	if path == Delimiter {
		return nil
	}

	if filepath.Clean(path) != path {
		return ErrNonCanonicalPath
	}

	if strings.HasSuffix(path, Delimiter) {
		return ErrPathEndsWithDelimiter
	}

	if len(path) > 1000 {
		return ErrPathTooLong
	}

	matches := pathRegex.MatchString(path)
	if !matches {
		return ErrPathInvalid
	}

	return nil
}

func (b wrapper) validatePath(path string) error {
	if err := validatePath(path); err != nil {
		b.log.Error("Path failed validation", "path", path, "error", err)
		return err
	}
	return nil
}

func (b wrapper) addRoot(path string) string {
	return b.rootFolder + strings.TrimPrefix(path, Delimiter)
}

func (b wrapper) removeRoot(path string) string {
	return Join(Delimiter, strings.TrimPrefix(path, b.rootFolder))
}

func (b wrapper) Get(ctx context.Context, path string) (*File, error) {
	if err := b.validatePath(path); err != nil {
		return nil, err
	}

	if !b.pathFilters.IsAllowed(path) {
		return nil, nil
	}

	file, err := b.wrapped.Get(ctx, b.addRoot(path))
	if file != nil {
		file.FullPath = b.removeRoot(file.FullPath)
	}
	return file, err
}
func (b wrapper) Delete(ctx context.Context, path string) error {
	if err := b.validatePath(path); err != nil {
		return err
	}

	if !b.pathFilters.IsAllowed(path) {
		return nil
	}

	return b.wrapped.Delete(ctx, b.addRoot(path))
}

func detectContentType(path string, originalGuess string) string {
	if originalGuess == "application/octet-stream" || originalGuess == "" {
		mimeTypeBasedOnExt := mime.TypeByExtension(filepath.Ext(path))
		if mimeTypeBasedOnExt == "" {
			return "application/octet-stream"
		}
		return mimeTypeBasedOnExt
	}
	return originalGuess
}

func (b wrapper) Upsert(ctx context.Context, file *UpsertFileCommand) error {
	if err := b.validatePath(file.Path); err != nil {
		return err
	}

	if !b.pathFilters.IsAllowed(file.Path) {
		return nil
	}

	path := getParentFolderPath(file.Path)
	b.log.Info("Creating folder before upserting file", "file", file.Path, "folder", path)
	if err := b.CreateFolder(ctx, path); err != nil {
		return err
	}

	if file.Contents != nil && file.MimeType == "" {
		file.MimeType = detectContentType(file.Path, "")
	}

	return b.wrapped.Upsert(ctx, &UpsertFileCommand{
		Path:       b.addRoot(file.Path),
		MimeType:   file.MimeType,
		Contents:   file.Contents,
		Properties: file.Properties,
	})
}

func (b wrapper) pagingOptionsWithDefaults(paging *Paging) *Paging {
	if paging == nil {
		return &Paging{
			First: 100,
		}
	}

	if paging.First <= 0 {
		paging.First = 100
	}
	if paging.After != "" {
		paging.After = b.addRoot(paging.After)
	}
	return paging
}

func (b wrapper) listOptionsWithDefaults(options *ListOptions, folderQuery bool) *ListOptions {
	if options == nil {
		options = &ListOptions{}
		options.Recursive = folderQuery
		options.PathFilters = b.pathFilters

		return &ListOptions{
			Recursive:   folderQuery,
			PathFilters: b.pathFilters,
		}
	}

	if options.PathFilters == nil {
		return &ListOptions{
			Recursive:   options.Recursive,
			PathFilters: b.pathFilters,
		}
	}

<<<<<<< HEAD
	rootedFilters := addRootFolderToFilters(options.PathFilters, b.rootFolder)
=======
	rootedFilters := addRootFolderToFilters(copyPathFilters(options.PathFilters), b.rootFolder)
>>>>>>> ed924b3d
	return &ListOptions{
		Recursive:   options.Recursive,
		PathFilters: addPathFilters(rootedFilters, b.pathFilters),
	}
}

func (b wrapper) ListFiles(ctx context.Context, path string, paging *Paging, options *ListOptions) (*ListFilesResponse, error) {
	if err := b.validatePath(path); err != nil {
		return nil, err
	}

	pathWithRoot := b.addRoot(path)
	resp, err := b.wrapped.ListFiles(ctx, pathWithRoot, b.pagingOptionsWithDefaults(paging), b.listOptionsWithDefaults(options, false))

	if resp != nil && resp.Files != nil {
		if resp.LastPath != "" {
			resp.LastPath = b.removeRoot(resp.LastPath)
		}

		for i := 0; i < len(resp.Files); i++ {
			resp.Files[i].FullPath = b.removeRoot(resp.Files[i].FullPath)
		}
	}

	if err != nil {
		return resp, err
<<<<<<< HEAD
	}

	if len(resp.Files) != 0 {
		return resp, err
	}

	// TODO: optimize, don't fetch the contents in this case
	file, err := b.Get(ctx, path)
	if err != nil {
		return resp, err
	}

	if file != nil {
		file.FileMetadata.FullPath = b.removeRoot(file.FileMetadata.FullPath)
		return &ListFilesResponse{
			Files:    []FileMetadata{file.FileMetadata},
			HasMore:  false,
			LastPath: file.FileMetadata.FullPath,
		}, nil
	}

=======
	}

	if len(resp.Files) != 0 {
		return resp, err
	}

	// TODO: optimize, don't fetch the contents in this case
	file, err := b.Get(ctx, path)
	if err != nil {
		return resp, err
	}

	if file != nil {
		file.FileMetadata.FullPath = b.removeRoot(file.FileMetadata.FullPath)
		return &ListFilesResponse{
			Files:    []FileMetadata{file.FileMetadata},
			HasMore:  false,
			LastPath: file.FileMetadata.FullPath,
		}, nil
	}

>>>>>>> ed924b3d
	return resp, err
}

func (b wrapper) ListFolders(ctx context.Context, path string, options *ListOptions) ([]FileMetadata, error) {
	if err := b.validatePath(path); err != nil {
		return nil, err
	}

	folders, err := b.wrapped.ListFolders(ctx, b.addRoot(path), b.listOptionsWithDefaults(options, true))
	if folders != nil {
		for i := 0; i < len(folders); i++ {
			folders[i].FullPath = b.removeRoot(folders[i].FullPath)
		}
	}
	return folders, err
}

func (b wrapper) CreateFolder(ctx context.Context, path string) error {
	if err := b.validatePath(path); err != nil {
		return err
	}

	if !b.pathFilters.IsAllowed(path) {
		return nil
	}

	return b.wrapped.CreateFolder(ctx, b.addRoot(path))
}

func (b wrapper) DeleteFolder(ctx context.Context, path string) error {
	if err := b.validatePath(path); err != nil {
		return err
	}

	if !b.pathFilters.IsAllowed(path) {
		return nil
	}

	isEmpty, err := b.isFolderEmpty(ctx, path)
	if err != nil {
		return err
	}

	if !isEmpty {
		return fmt.Errorf("folder %s is not empty - cant remove it", path)
	}

	return b.wrapped.DeleteFolder(ctx, b.addRoot(path))
}

func (b wrapper) isFolderEmpty(ctx context.Context, path string) (bool, error) {
	filesInFolder, err := b.ListFiles(ctx, path, &Paging{First: 1}, &ListOptions{Recursive: true})
	if err != nil {
		return false, err
	}

	if len(filesInFolder.Files) > 0 {
		return false, nil
	}

	folders, err := b.ListFolders(ctx, path, &ListOptions{
		Recursive: true,
	})
	if err != nil {
		return false, err
	}

	if len(folders) > 0 {
		return false, nil
	}

	return true, nil
}

func (b wrapper) close() error {
	return b.wrapped.close()
}<|MERGE_RESOLUTION|>--- conflicted
+++ resolved
@@ -44,9 +44,6 @@
 	return pathFilters
 }
 
-<<<<<<< HEAD
-func addPathFilters(base *PathFilters, new *PathFilters) *PathFilters {
-=======
 func copyPathFilters(p *PathFilters) *PathFilters {
 	if p == nil {
 		return nil
@@ -60,7 +57,6 @@
 		return base
 	}
 
->>>>>>> ed924b3d
 	if new.allowedPrefixes != nil {
 		if base.allowedPrefixes != nil {
 			base.allowedPrefixes = append(base.allowedPrefixes, new.allowedPrefixes...)
@@ -107,12 +103,7 @@
 func newWrapper(log log.Logger, wrapped FileStorage, pathFilters *PathFilters, rootFolder string) FileStorage {
 	var rootedPathFilters *PathFilters
 	if pathFilters != nil {
-<<<<<<< HEAD
-		copied := *pathFilters
-		rootedPathFilters = addRootFolderToFilters(&copied, rootFolder)
-=======
 		rootedPathFilters = addRootFolderToFilters(copyPathFilters(pathFilters), rootFolder)
->>>>>>> ed924b3d
 	} else {
 		rootedPathFilters = allowAllPathFilters()
 	}
@@ -301,11 +292,7 @@
 		}
 	}
 
-<<<<<<< HEAD
-	rootedFilters := addRootFolderToFilters(options.PathFilters, b.rootFolder)
-=======
 	rootedFilters := addRootFolderToFilters(copyPathFilters(options.PathFilters), b.rootFolder)
->>>>>>> ed924b3d
 	return &ListOptions{
 		Recursive:   options.Recursive,
 		PathFilters: addPathFilters(rootedFilters, b.pathFilters),
@@ -332,7 +319,6 @@
 
 	if err != nil {
 		return resp, err
-<<<<<<< HEAD
 	}
 
 	if len(resp.Files) != 0 {
@@ -354,29 +340,6 @@
 		}, nil
 	}
 
-=======
-	}
-
-	if len(resp.Files) != 0 {
-		return resp, err
-	}
-
-	// TODO: optimize, don't fetch the contents in this case
-	file, err := b.Get(ctx, path)
-	if err != nil {
-		return resp, err
-	}
-
-	if file != nil {
-		file.FileMetadata.FullPath = b.removeRoot(file.FileMetadata.FullPath)
-		return &ListFilesResponse{
-			Files:    []FileMetadata{file.FileMetadata},
-			HasMore:  false,
-			LastPath: file.FileMetadata.FullPath,
-		}, nil
-	}
-
->>>>>>> ed924b3d
 	return resp, err
 }
 
