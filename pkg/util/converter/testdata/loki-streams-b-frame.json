{
  "frames": [
    {
      "schema": {
        "meta": {
          "custom": {
            "stats": {
<<<<<<< HEAD
              "store": {
                "headChunkBytes": 0,
                "headChunkLines": 0,
                "totalChunksDownloaded": 2,
                "chunksDownloadTime": 0.000390958,
                "decompressedBytes": 7772,
=======
              "summary": {
                "totalLinesProcessed": 55,
                "execTime": 0.002216125,
                "bytesProcessedPerSecond": 3507022,
                "linesProcessedPerSecond": 24818,
                "totalBytesProcessed": 7772
              },
              "store": {
                "totalChunksDownloaded": 2,
                "headChunkBytes": 0,
>>>>>>> 3e93d622
                "decompressedLines": 55,
                "compressedBytes": 31432,
                "totalDuplicates": 0,
<<<<<<< HEAD
                "totalChunksRef": 2
              },
              "ingester": {
                "decompressedBytes": 0,
                "decompressedLines": 0,
                "totalDuplicates": 0,
                "totalChunksMatched": 0,
                "totalLinesSent": 0,
                "headChunkBytes": 0,
                "headChunkLines": 0,
                "totalReached": 0,
                "totalBatches": 0,
                "compressedBytes": 0
              },
              "summary": {
                "bytesProcessedPerSecond": 3507022,
                "linesProcessedPerSecond": 24818,
                "totalBytesProcessed": 7772,
                "totalLinesProcessed": 55,
                "execTime": 0.002216125
=======
                "totalChunksRef": 2,
                "chunksDownloadTime": 0.000390958,
                "headChunkLines": 0,
                "decompressedBytes": 7772,
                "compressedBytes": 31432
              },
              "ingester": {
                "decompressedBytes": 0,
                "compressedBytes": 0,
                "totalDuplicates": 0,
                "totalChunksMatched": 0,
                "totalBatches": 0,
                "headChunkLines": 0,
                "decompressedLines": 0,
                "totalReached": 0,
                "totalLinesSent": 0,
                "headChunkBytes": 0
>>>>>>> 3e93d622
              }
            }
          }
        },
        "fields": [
          {
            "name": "__labels",
            "type": "other",
            "typeInfo": {
              "frame": "json.RawMessage"
            }
          },
          {
            "name": "Time",
            "type": "time",
            "typeInfo": {
              "frame": "time.Time"
            }
          },
          {
            "name": "Line",
            "type": "string",
            "typeInfo": {
              "frame": "string"
            }
          },
          {
            "name": "TS",
            "type": "string",
            "typeInfo": {
              "frame": "string"
            }
          }
        ]
      },
      "data": {
        "values": [
          [
            {"level":"error","location":"moon"},{"level":"info","location":"moon"},{"level":"info","location":"moon"},{"level":"info","location":"moon"},{"level":"info","location":"moon"}
          ],
          [
            1645030244810,1645030247027,1645030246277,1645030245539,1645030244091
          ],
          [
            "log line error 1","log line info 1","log line info 2","log line info 3","log line info 4"
          ],
          [
            "1645030244810757120","1645030247027735040","1645030246277587968","1645030245539423744","1645030244091700992"
          ]
        ]
      }
    }
  ]
}<|MERGE_RESOLUTION|>--- conflicted
+++ resolved
@@ -5,14 +5,6 @@
         "meta": {
           "custom": {
             "stats": {
-<<<<<<< HEAD
-              "store": {
-                "headChunkBytes": 0,
-                "headChunkLines": 0,
-                "totalChunksDownloaded": 2,
-                "chunksDownloadTime": 0.000390958,
-                "decompressedBytes": 7772,
-=======
               "summary": {
                 "totalLinesProcessed": 55,
                 "execTime": 0.002216125,
@@ -23,32 +15,8 @@
               "store": {
                 "totalChunksDownloaded": 2,
                 "headChunkBytes": 0,
->>>>>>> 3e93d622
                 "decompressedLines": 55,
-                "compressedBytes": 31432,
                 "totalDuplicates": 0,
-<<<<<<< HEAD
-                "totalChunksRef": 2
-              },
-              "ingester": {
-                "decompressedBytes": 0,
-                "decompressedLines": 0,
-                "totalDuplicates": 0,
-                "totalChunksMatched": 0,
-                "totalLinesSent": 0,
-                "headChunkBytes": 0,
-                "headChunkLines": 0,
-                "totalReached": 0,
-                "totalBatches": 0,
-                "compressedBytes": 0
-              },
-              "summary": {
-                "bytesProcessedPerSecond": 3507022,
-                "linesProcessedPerSecond": 24818,
-                "totalBytesProcessed": 7772,
-                "totalLinesProcessed": 55,
-                "execTime": 0.002216125
-=======
                 "totalChunksRef": 2,
                 "chunksDownloadTime": 0.000390958,
                 "headChunkLines": 0,
@@ -66,7 +34,6 @@
                 "totalReached": 0,
                 "totalLinesSent": 0,
                 "headChunkBytes": 0
->>>>>>> 3e93d622
               }
             }
           }
