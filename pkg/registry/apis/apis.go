package apiregistry

import (
	"context"

	"github.com/grafana/grafana/pkg/registry"
	"github.com/grafana/grafana/pkg/registry/apis/datasource"
	"github.com/grafana/grafana/pkg/registry/apis/example"
	"github.com/grafana/grafana/pkg/registry/apis/folders"
	"github.com/grafana/grafana/pkg/registry/apis/playlist"
)

var (
	_ registry.BackgroundService = (*Service)(nil)
)

type Service struct{}

// ProvideRegistryServiceSink is an entry point for each service that will force initialization
// and give each builder the chance to register itself with the main server
func ProvideRegistryServiceSink(
	_ *playlist.PlaylistAPIBuilder,
	_ *example.TestingAPIBuilder,
<<<<<<< HEAD
	_ *datasource.DataSourceAPIBuilder,
=======
	_ *folders.FolderAPIBuilder,
>>>>>>> feb7b38f
) *Service {
	return &Service{}
}

func (s *Service) Run(ctx context.Context) error {
	<-ctx.Done()
	return nil
}<|MERGE_RESOLUTION|>--- conflicted
+++ resolved
@@ -21,11 +21,8 @@
 func ProvideRegistryServiceSink(
 	_ *playlist.PlaylistAPIBuilder,
 	_ *example.TestingAPIBuilder,
-<<<<<<< HEAD
 	_ *datasource.DataSourceAPIBuilder,
-=======
 	_ *folders.FolderAPIBuilder,
->>>>>>> feb7b38f
 ) *Service {
 	return &Service{}
 }
