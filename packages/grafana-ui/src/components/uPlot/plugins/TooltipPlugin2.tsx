--- conflicted
+++ resolved
@@ -112,11 +112,7 @@
   syncTooltip = () => false,
 }: TooltipPlugin2Props) => {
   const domRef = useRef<HTMLDivElement>(null);
-<<<<<<< HEAD
-  const isHorizontal = useRef<boolean>();
-=======
   const portalRoot = useRef<HTMLElement | null>(null);
->>>>>>> c6a16e55
 
   if (portalRoot.current == null) {
     portalRoot.current = getPortalContainer();
@@ -253,7 +249,7 @@
 
     config.addHook('init', (u) => {
       setState({ plot: (_plot = u) });
-      isHorizontal.current = u.scales.x.ori === 0;
+      const isHorizontal = u.scales.x.ori === 0;
 
       // detect shiftKey and mutate drag mode from x-only to y-only
       if (clientZoom) {
@@ -288,7 +284,7 @@
         if (e.target === u.over) {
           if (e.ctrlKey || e.metaKey) {
             let xVal;
-            if (isHorizontal.current) {
+            if (isHorizontal) {
               xVal = u.posToVal(u.cursor.left!, 'x');
             } else {
               xVal = u.posToVal(u.select.top + u.select.height, 'x');
@@ -311,16 +307,17 @@
     });
 
     config.addHook('setSelect', (u) => {
+      const isHorizontal = u.scales.x.ori === 0;
       if (!viaSync && (clientZoom || queryZoom != null)) {
         if (maybeZoomAction(u.cursor!.event)) {
           if (clientZoom && yDrag) {
             if (u.select.height >= MIN_ZOOM_DIST) {
               for (let key in u.scales!) {
                 if (key !== 'x') {
-                  const maxY = isHorizontal.current
+                  const maxY = isHorizontal
                     ? u.posToVal(u.select.top, key)
                     : u.posToVal(u.select.left + u.select.width, key);
-                  const minY = isHorizontal.current
+                  const minY = isHorizontal
                     ? u.posToVal(u.select.top + u.select.height, key)
                     : u.posToVal(u.select.left, key);
 
@@ -334,10 +331,10 @@
             yDrag = false;
           } else if (queryZoom != null) {
             if (u.select.width >= MIN_ZOOM_DIST) {
-              const minX = isHorizontal.current
+              const minX = isHorizontal
                 ? u.posToVal(u.select.left, 'x')
                 : u.posToVal(u.select.top + u.select.height, 'x');
-              const maxX = isHorizontal.current
+              const maxX = isHorizontal
                 ? u.posToVal(u.select.left + u.select.width, 'x')
                 : u.posToVal(u.select.top, 'x');
 
@@ -348,10 +345,8 @@
           }
         } else {
           selectedRange = {
-            from: isHorizontal.current
-              ? u.posToVal(u.select.left!, 'x')
-              : u.posToVal(u.select.top + u.select.height, 'x'),
-            to: isHorizontal.current ? u.posToVal(u.select.left! + u.select.width, 'x') : u.posToVal(u.select.top, 'x'),
+            from: isHorizontal ? u.posToVal(u.select.left!, 'x') : u.posToVal(u.select.top + u.select.height, 'x'),
+            to: isHorizontal ? u.posToVal(u.select.left! + u.select.width, 'x') : u.posToVal(u.select.top, 'x'),
           };
 
           scheduleRender(true);
