import React from 'react';

import {
  EventBusSrv,
  EventBusWithFiltering,
  DashboardCursorSync,
  AnnotationEventUIModel,
  ThresholdsConfig,
  SplitOpen,
  CoreApp,
  DataFrame,
<<<<<<< HEAD
  ScopedEventBus,
=======
  DataLinkPostProcessor,
>>>>>>> 9571aea6
} from '@grafana/data';

import { AdHocFilterItem } from '../Table/types';

import { SeriesVisibilityChangeMode } from '.';

/** @alpha */
export interface PanelContext {
  /** Identifier for the events scope */
  eventsScope: string;
  eventBus: EventBusWithFiltering;

  /** Dashboard panels sync */
  sync?: () => DashboardCursorSync;

  /** Information on what the outer container is */
  app?: CoreApp | 'string';

  /**
   * Called when a component wants to change the color for a series
   *
   * @alpha -- experimental
   */
  onSeriesColorChange?: (label: string, color: string) => void;

  onToggleSeriesVisibility?: (label: string, mode: SeriesVisibilityChangeMode) => void;

  canAddAnnotations?: () => boolean;
  canEditAnnotations?: (dashboardUID?: string) => boolean;
  canDeleteAnnotations?: (dashboardUID?: string) => boolean;
  onAnnotationCreate?: (annotation: AnnotationEventUIModel) => void;
  onAnnotationUpdate?: (annotation: AnnotationEventUIModel) => void;
  onAnnotationDelete?: (id: string) => void;

  /**
   * Used from visualizations like Table to add ad-hoc filters from cell values
   */
  onAddAdHocFilter?: (item: AdHocFilterItem) => void;

  /**
   * Enables modifying thresholds directly from the panel
   *
   * @alpha -- experimental
   */
  canEditThresholds?: boolean;

  /**
   * Shows threshold indicators on the right-hand side of the panel
   *
   * @alpha -- experimental
   */
  showThresholds?: boolean;

  /**
   * Called when a panel wants to change default thresholds configuration
   *
   * @alpha -- experimental
   */
  onThresholdsChange?: (thresholds: ThresholdsConfig) => void;

  /**
   * onSplitOpen is used in Explore to open the split view. It can be used in panels which has intercations and used in Explore as well.
   * For example TimeSeries panel.
   * @deprecated will be removed in the future. It's not needed as visualization can just field.getLinks now
   */
  onSplitOpen?: SplitOpen;

  /** For instance state that can be shared between panel & options UI  */
  instanceState?: any;

  /** Update instance state, this is only supported in dashboard panel context currently */
  onInstanceStateChange?: (state: any) => void;

  /**
   * Called when a panel is changing the sort order of the legends.
   */
  onToggleLegendSort?: (sortBy: string) => void;

  /**
   * Optional, only some contexts support this. This action can be cancelled by user which will result
   * in a the Promise resolving to a false value.
   */
  onUpdateData?: (frames: DataFrame[]) => Promise<boolean>;

  /**
   * Optional supplier for internal data links. If not provided a link pointing to Explore will be generated.
   * @internal
   */
  dataLinkPostProcessor?: DataLinkPostProcessor;
}

export const PanelContextRoot = React.createContext<PanelContext>({
  eventsScope: 'global',
  eventBus: new ScopedEventBus(new EventBusSrv()),
});

/**
 * @alpha
 */
export const PanelContextProvider = PanelContextRoot.Provider;

/**
 * @alpha
 */
export const usePanelContext = () => React.useContext(PanelContextRoot);<|MERGE_RESOLUTION|>--- conflicted
+++ resolved
@@ -9,11 +9,8 @@
   SplitOpen,
   CoreApp,
   DataFrame,
-<<<<<<< HEAD
   ScopedEventBus,
-=======
   DataLinkPostProcessor,
->>>>>>> 9571aea6
 } from '@grafana/data';
 
 import { AdHocFilterItem } from '../Table/types';
