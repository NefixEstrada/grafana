--- conflicted
+++ resolved
@@ -17,13 +17,8 @@
     "ts-loader", // we should remove ts-loader and use babel-loader instead
     "ora", // we should bump this once we move to esm modules
   ],
-<<<<<<< HEAD
   "includePaths": ["package.json", "packages/**", "public/plugins/**"],
-  "ignorePaths": ["packages/grafana-toolkit/package.json", "emails/**", "plugins-bundled/**", "**/mocks/**"],
-=======
-  "includePaths": ["package.json", "packages/**"],
   "ignorePaths": ["emails/**", "plugins-bundled/**", "**/mocks/**"],
->>>>>>> 5ea16cb9
   "labels": ["area/frontend", "dependencies", "no-backport", "no-changelog"],
   "packageRules": [
     {
