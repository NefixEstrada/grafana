import React, { useMemo, useState } from 'react';

import { PanelProps, DataFrameType, DashboardCursorSync } from '@grafana/data';
import { PanelDataErrorView } from '@grafana/runtime';
import { TooltipDisplayMode, VizOrientation } from '@grafana/schema';
import { EventBusPlugin, KeyboardPlugin, TooltipPlugin2, usePanelContext } from '@grafana/ui';
import { TimeRange2, TooltipHoverMode } from '@grafana/ui/src/components/uPlot/plugins/TooltipPlugin2';
import { TimeSeries } from 'app/core/components/TimeSeries/TimeSeries';
import { config } from 'app/core/config';

import { TimeSeriesTooltip } from './TimeSeriesTooltip';
import { Options } from './panelcfg.gen';
import { AnnotationsPlugin2 } from './plugins/AnnotationsPlugin2';
import { ExemplarsPlugin, getVisibleLabels } from './plugins/ExemplarsPlugin';
import { OutsideRangePlugin } from './plugins/OutsideRangePlugin';
import { ThresholdControlsPlugin } from './plugins/ThresholdControlsPlugin';
import { getPrepareTimeseriesSuggestion } from './suggestions';
import { getTimezones, isTooltipScrollable, prepareGraphableFields } from './utils';

interface TimeSeriesPanelProps extends PanelProps<Options> {}

export const TimeSeriesPanel = ({
  data,
  timeRange,
  timeZone,
  width,
  height,
  options,
  fieldConfig,
  onChangeTimeRange,
  replaceVariables,
  id,
}: TimeSeriesPanelProps) => {
  const {
    sync,
    eventsScope,
    canAddAnnotations,
    onThresholdsChange,
    canEditThresholds,
    showThresholds,
    dataLinkPostProcessor,
    eventBus,
  } = usePanelContext();
  // Vertical orientation is not available for users through config.
  // It is simplified version of horizontal time series panel and it does not support all plugins.
  const isVerticallyOriented = options.orientation === VizOrientation.Vertical;
  const frames = useMemo(() => prepareGraphableFields(data.series, config.theme2, timeRange), [data.series, timeRange]);
  const timezones = useMemo(() => getTimezones(options.timezone, timeZone), [options.timezone, timeZone]);
  const suggestions = useMemo(() => {
    if (frames?.length && frames.every((df) => df.meta?.type === DataFrameType.TimeSeriesLong)) {
      const s = getPrepareTimeseriesSuggestion(id);
      return {
        message: 'Long data must be converted to wide',
        suggestions: s ? [s] : undefined,
      };
    }
    return undefined;
  }, [frames, id]);

  const enableAnnotationCreation = Boolean(canAddAnnotations && canAddAnnotations());
  const [newAnnotationRange, setNewAnnotationRange] = useState<TimeRange2 | null>(null);
  const cursorSync = sync?.() ?? DashboardCursorSync.Off;

  // JEV: REFACTOR: move this short circuit to before the calculations done above?
  if (!frames || suggestions) {
    return (
      <PanelDataErrorView
        panelId={id}
        message={suggestions?.message}
        fieldConfig={fieldConfig}
        data={data}
        needsTimeField={true}
        needsNumberField={true}
        suggestions={suggestions?.suggestions}
      />
    );
  }

<<<<<<< HEAD
  // JEV: QUESTION: are these comments necessary?
  // which annotation are we editing?
  // are we adding a new annotation? is annotating?
  // console.log(data.annotations);

  // annotations plugin includes the editor and the renderer
  // its annotation state is managed here for now
  // tooltipplugin2 receives render with annotate range, callback should setstate here that gets passed to annotationsplugin as newAnnotaton or editAnnotation

=======
>>>>>>> 5dfe4cf4
  return (
    <TimeSeries
      frames={frames}
      structureRev={data.structureRev}
      timeRange={timeRange}
      timeZone={timezones}
      width={width}
      height={height}
      // JEV: OBSERVATION: this is not a legend, but a legend configuration; also do we need this? this is alrady in "options"?
      legend={options.legend}
      options={options}
      replaceVariables={replaceVariables}
      dataLinkPostProcessor={dataLinkPostProcessor}
      cursorSync={cursorSync}
    >
      {(uplotConfig, alignedFrame) => {
        return (
          <>
            <KeyboardPlugin config={uplotConfig} />
            {cursorSync !== DashboardCursorSync.Off && (
              <EventBusPlugin config={uplotConfig} eventBus={eventBus} frame={alignedFrame} />
            )}
            {options.tooltip.mode !== TooltipDisplayMode.None && (
              <TooltipPlugin2
                config={uplotConfig}
                hoverMode={
                  options.tooltip.mode === TooltipDisplayMode.Single ? TooltipHoverMode.xOne : TooltipHoverMode.xAll
                }
                queryZoom={onChangeTimeRange}
                clientZoom={true}
                syncMode={cursorSync}
                syncScope={eventsScope}
                render={(u, dataIdxs, seriesIdx, isPinned = false, dismiss, timeRange2, viaSync) => {
                  if (enableAnnotationCreation && timeRange2 != null) {
                    setNewAnnotationRange(timeRange2);
                    dismiss();
                    return;
                  }

                  const annotate = () => {
                    let xVal = u.posToVal(u.cursor.left!, 'x');

                    setNewAnnotationRange({ from: xVal, to: xVal });
                    dismiss();
                  };

                  return (
                    // not sure it header time here works for annotations, since it's taken from nearest datapoint index
                    <TimeSeriesTooltip
                      frames={frames}
                      seriesFrame={alignedFrame}
                      dataIdxs={dataIdxs}
                      seriesIdx={seriesIdx}
                      mode={viaSync ? TooltipDisplayMode.Multi : options.tooltip.mode}
                      sortOrder={options.tooltip.sort}
                      isPinned={isPinned}
                      annotate={enableAnnotationCreation ? annotate : undefined}
                      scrollable={isTooltipScrollable(options.tooltip)}
                      maxHeight={options.tooltip.maxHeight}
                    />
                  );
                }}
                maxWidth={options.tooltip.maxWidth}
              />
            )}
            {!isVerticallyOriented && (
              <>
                <AnnotationsPlugin2
                  annotations={data.annotations ?? []}
                  config={uplotConfig}
                  timeZone={timeZone}
                  newRange={newAnnotationRange}
                  setNewRange={setNewAnnotationRange}
                />
                <OutsideRangePlugin config={uplotConfig} onChangeTimeRange={onChangeTimeRange} />
                {data.annotations && (
                  <ExemplarsPlugin
                    visibleSeries={getVisibleLabels(uplotConfig, frames)}
                    config={uplotConfig}
                    exemplars={data.annotations}
                    timeZone={timeZone}
                  />
                )}
                {((canEditThresholds && onThresholdsChange) || showThresholds) && (
                  <ThresholdControlsPlugin
                    config={uplotConfig}
                    fieldConfig={fieldConfig}
                    onThresholdsChange={canEditThresholds ? onThresholdsChange : undefined}
                  />
                )}
              </>
            )}
          </>
        );
      }}
    </TimeSeries>
  );
};<|MERGE_RESOLUTION|>--- conflicted
+++ resolved
@@ -76,18 +76,6 @@
     );
   }
 
-<<<<<<< HEAD
-  // JEV: QUESTION: are these comments necessary?
-  // which annotation are we editing?
-  // are we adding a new annotation? is annotating?
-  // console.log(data.annotations);
-
-  // annotations plugin includes the editor and the renderer
-  // its annotation state is managed here for now
-  // tooltipplugin2 receives render with annotate range, callback should setstate here that gets passed to annotationsplugin as newAnnotaton or editAnnotation
-
-=======
->>>>>>> 5dfe4cf4
   return (
     <TimeSeries
       frames={frames}
