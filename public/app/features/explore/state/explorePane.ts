import { createAction, PayloadAction } from '@reduxjs/toolkit';
import { AnyAction } from 'redux';

import {
  TimeRange,
  HistoryItem,
  DataSourceApi,
  ExplorePanelsState,
  PreferredVisualisationType,
  RawTimeRange,
  ExploreCorrelationHelperData,
  EventBusExtended,
} from '@grafana/data';
import { DataQuery, DataSourceRef } from '@grafana/schema';
import { getQueryKeys } from 'app/core/utils/explore';
import { CorrelationData } from 'app/features/correlations/useCorrelations';
import { getCorrelationsBySourceUIDs } from 'app/features/correlations/utils';
import { getTimeZone } from 'app/features/profile/state/selectors';
import { createAsyncThunk, ThunkResult } from 'app/types';
import { ExploreItemState } from 'app/types/explore';

import { datasourceReducer } from './datasource';
<<<<<<< HEAD
import { historyReducer } from './history';
=======
import { richHistorySearchFiltersUpdatedAction, richHistoryUpdatedAction } from './main';
>>>>>>> 6a4e0c69
import { queryReducer, runQueries } from './query';
import { timeReducer, updateTime } from './time';
import {
  makeExplorePaneState,
  loadAndInitDatasource,
  createEmptyQueryResponse,
  getRange,
  getDatasourceUIDs,
} from './utils';
// Types

//
// Actions and Payloads
//

/**
 * Keep track of the Explore container size, in particular the width.
 * The width will be used to calculate graph intervals (number of datapoints).
 */
export interface ChangeSizePayload {
  exploreId: string;
  width: number;
}
export const changeSizeAction = createAction<ChangeSizePayload>('explore/changeSize');

/**
 * Tracks the state of explore panels that gets synced with the url.
 */
interface ChangePanelsState {
  exploreId: string;
  panelsState: ExplorePanelsState;
}
export const changePanelsStateAction = createAction<ChangePanelsState>('explore/changePanels');
export function changePanelState(
  exploreId: string,
  panel: PreferredVisualisationType,
  panelState: ExplorePanelsState[PreferredVisualisationType]
): ThunkResult<void> {
  return async (dispatch, getState) => {
    const exploreItem = getState().explore.panes[exploreId];
    if (exploreItem === undefined) {
      return;
    }
    const { panelsState } = exploreItem;
    dispatch(
      changePanelsStateAction({
        exploreId,
        panelsState: {
          ...panelsState,
          [panel]: panelState,
        },
      })
    );
  };
}

/**
 * Tracks the state of correlation helper data in the panel
 */
interface ChangeCorrelationHelperData {
  exploreId: string;
  correlationEditorHelperData?: ExploreCorrelationHelperData;
}
export const changeCorrelationHelperData = createAction<ChangeCorrelationHelperData>(
  'explore/changeCorrelationHelperData'
);

/**
 * Initialize Explore state with state from the URL and the React component.
 * Call this only on components for with the Explore state has not been initialized.
 */
interface InitializeExplorePayload {
  exploreId: string;
  queries: DataQuery[];
  range: TimeRange;
  history: HistoryItem[];
  datasourceInstance?: DataSourceApi;
  eventBridge: EventBusExtended;
}
const initializeExploreAction = createAction<InitializeExplorePayload>('explore/initializeExploreAction');

export interface SetUrlReplacedPayload {
  exploreId: string;
}
export const setUrlReplacedAction = createAction<SetUrlReplacedPayload>('explore/setUrlReplaced');

export interface SaveCorrelationsPayload {
  exploreId: string;
  correlations: CorrelationData[];
}
export const saveCorrelationsAction = createAction<SaveCorrelationsPayload>('explore/saveCorrelationsAction');

/**
 * Keep track of the Explore container size, in particular the width.
 * The width will be used to calculate graph intervals (number of datapoints).
 */
export function changeSize(exploreId: string, { width }: { width: number }): PayloadAction<ChangeSizePayload> {
  return changeSizeAction({ exploreId, width });
}

/**
 * set pane highlight
 */
export interface SetHighlightPayload {
  exploreId: string;
  isHighlighted: boolean;
}
export const setHighlightAction = createAction<SetHighlightPayload>('explore/setHighlightState');

export interface InitializeExploreOptions {
  exploreId: string;
  datasource: DataSourceRef | string | undefined;
  queries: DataQuery[];
  range: RawTimeRange;
  panelsState?: ExplorePanelsState;
  correlationHelperData?: ExploreCorrelationHelperData;
  position?: number;
  eventBridge: EventBusExtended;
}
/**
 * Initialize Explore state with state from the URL and the React component.
 * Call this only on components for with the Explore state has not been initialized.
 *
 * The `datasource` param will be passed to the datasource service `get` function
 * and can be either a string that is the name or uid, or a datasourceRef
 * This is to maximize compatability with how datasources are accessed from the URL param.
 */
export const initializeExplore = createAsyncThunk(
  'explore/initializeExplore',
  async (
    {
      exploreId,
      datasource,
      queries,
      range,
      panelsState,
      correlationHelperData,
      eventBridge,
    }: InitializeExploreOptions,
    { dispatch, getState, fulfillWithValue }
  ) => {
    let instance = undefined;
    let history: HistoryItem[] = [];

    if (datasource) {
      const orgId = getState().user.orgId;
      const loadResult = await loadAndInitDatasource(orgId, datasource);
      instance = loadResult.instance;
      history = loadResult.history;
    }

    dispatch(
      initializeExploreAction({
        exploreId,
        queries,
        range: getRange(range, getTimeZone(getState().user)),
        datasourceInstance: instance,
        history,
        eventBridge,
      })
    );
    if (panelsState !== undefined) {
      dispatch(changePanelsStateAction({ exploreId, panelsState }));
    }

    dispatch(updateTime({ exploreId }));

    if (instance) {
      const datasourceUIDs = getDatasourceUIDs(instance.uid, queries);
      const correlations = await getCorrelationsBySourceUIDs(datasourceUIDs);
      dispatch(saveCorrelationsAction({ exploreId: exploreId, correlations: correlations.correlations || [] }));

      dispatch(runQueries({ exploreId }));
    }

    // initialize new pane with helper data
    if (correlationHelperData !== undefined && getState().explore.correlationEditorDetails?.editorMode) {
      dispatch(
        changeCorrelationHelperData({
          exploreId,
          correlationEditorHelperData: correlationHelperData,
        })
      );
    }

    return fulfillWithValue({ exploreId, state: getState().explore.panes[exploreId]! });
  }
);

/**
 * Reducer for an Explore area, to be used by the global Explore reducer.
 */
// Redux Toolkit uses ImmerJs as part of their solution to ensure that state objects are not mutated.
// ImmerJs has an autoFreeze option that freezes objects from change which means this reducer can't be migrated to createSlice
// because the state would become frozen and during run time we would get errors because flot (Graph lib) would try to mutate
// the frozen state.
// https://github.com/reduxjs/redux-toolkit/issues/242
export const paneReducer = (state: ExploreItemState = makeExplorePaneState(), action: AnyAction): ExploreItemState => {
  state = queryReducer(state, action);
  state = datasourceReducer(state, action);
  state = timeReducer(state, action);

  if (changeSizeAction.match(action)) {
    const containerWidth = action.payload.width;
    return { ...state, containerWidth };
  }

  if (changePanelsStateAction.match(action)) {
    const { panelsState } = action.payload;
    return { ...state, panelsState };
  }

  if (changeCorrelationHelperData.match(action)) {
    const { correlationEditorHelperData } = action.payload;
    return { ...state, correlationEditorHelperData };
  }

  if (saveCorrelationsAction.match(action)) {
    return {
      ...state,
      correlations: action.payload.correlations,
    };
  }

  if (setHighlightAction.match(action)) {
    const { isHighlighted } = action.payload;
    return {
      ...state,
      isHighlighted: isHighlighted,
    };
  }

  if (initializeExploreAction.match(action)) {
    const { queries, range, datasourceInstance, history, eventBridge } = action.payload;

    return {
      ...state,
      range,
      queries,
      initialized: true,
      eventBridge,
      queryKeys: getQueryKeys(queries),
      datasourceInstance,
      history,
      queryResponse: createEmptyQueryResponse(),
      cache: [],
      correlations: [],
    };
  }

  return state;
};<|MERGE_RESOLUTION|>--- conflicted
+++ resolved
@@ -20,11 +20,6 @@
 import { ExploreItemState } from 'app/types/explore';
 
 import { datasourceReducer } from './datasource';
-<<<<<<< HEAD
-import { historyReducer } from './history';
-=======
-import { richHistorySearchFiltersUpdatedAction, richHistoryUpdatedAction } from './main';
->>>>>>> 6a4e0c69
 import { queryReducer, runQueries } from './query';
 import { timeReducer, updateTime } from './time';
 import {
