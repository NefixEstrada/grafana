import { css } from '@emotion/css';
import React from 'react';
import { FormState, UseFormRegister } from 'react-hook-form';

import { GrafanaTheme2 } from '@grafana/data/src';
import { selectors as e2eSelectors } from '@grafana/e2e-selectors/src';
import { Button, Form, Spinner, useStyles2 } from '@grafana/ui/src';
import { registerAchievementCompleted } from 'app/features/achievements/AchievementsService';
import { AchievementId } from 'app/features/achievements/types';
import { useCreatePublicDashboardMutation } from 'app/features/dashboard/api/publicDashboardApi';
import { DashboardModel } from 'app/features/dashboard/state';
import { DashboardScene } from 'app/features/dashboard-scene/scene/DashboardScene';
import { DashboardInteractions } from 'app/features/dashboard-scene/utils/interactions';

import { contextSrv } from '../../../../../../core/services/context_srv';
import { AccessControlAction, useSelector } from '../../../../../../types';
import { NoUpsertPermissionsAlert } from '../ModalAlerts/NoUpsertPermissionsAlert';
import { UnsupportedDataSourcesAlert } from '../ModalAlerts/UnsupportedDataSourcesAlert';
import { UnsupportedTemplateVariablesAlert } from '../ModalAlerts/UnsupportedTemplateVariablesAlert';
import { dashboardHasTemplateVariables } from '../SharePublicDashboardUtils';
import { useGetUnsupportedDataSources } from '../useGetUnsupportedDataSources';

import { AcknowledgeCheckboxes } from './AcknowledgeCheckboxes';

const selectors = e2eSelectors.pages.ShareDashboardModal.PublicDashboard;

export type SharePublicDashboardAcknowledgmentInputs = {
  publicAcknowledgment: boolean;
  dataSourcesAcknowledgment: boolean;
  usageAcknowledgment: boolean;
};

interface CreatePublicDashboarBaseProps {
  unsupportedDatasources?: string[];
  unsupportedTemplateVariables?: boolean;
  dashboard: DashboardModel | DashboardScene;
  hasError?: boolean;
}

export const CreatePublicDashboardBase = ({
  unsupportedDatasources = [],
  unsupportedTemplateVariables = false,
  dashboard,
  hasError = false,
}: CreatePublicDashboarBaseProps) => {
  const styles = useStyles2(getStyles);
  const hasWritePermissions = contextSrv.hasPermission(AccessControlAction.DashboardsPublicWrite);
  const [createPublicDashboard, { isLoading, isError }] = useCreatePublicDashboardMutation();
  const onCreate = () => {
    createPublicDashboard({ dashboard, payload: { isEnabled: true } });
<<<<<<< HEAD
    reportInteraction('dashboards_sharing_public_generate_url_clicked', {});
    registerAchievementCompleted(AchievementId.MakePublicDashboard);
=======
    DashboardInteractions.generatePublicDashboardUrlClicked({});
>>>>>>> 3e51cf09
  };

  const disableInputs = !hasWritePermissions || isLoading || isError || hasError;

  return (
    <div className={styles.container}>
      <div>
        <p className={styles.title}>Welcome to public dashboards!</p>
        <p className={styles.description}>Currently, we don’t support template variables or frontend data sources</p>
      </div>

      {!hasWritePermissions && <NoUpsertPermissionsAlert mode="create" />}

      {unsupportedTemplateVariables && <UnsupportedTemplateVariablesAlert />}

      {unsupportedDatasources.length > 0 && (
        <UnsupportedDataSourcesAlert unsupportedDataSources={unsupportedDatasources.join(', ')} />
      )}

      <Form onSubmit={onCreate} validateOn="onChange" maxWidth="none">
        {({
          register,
          formState: { isValid },
        }: {
          register: UseFormRegister<SharePublicDashboardAcknowledgmentInputs>;
          formState: FormState<SharePublicDashboardAcknowledgmentInputs>;
        }) => (
          <>
            <div className={styles.checkboxes}>
              <AcknowledgeCheckboxes disabled={disableInputs} register={register} />
            </div>
            <div className={styles.buttonContainer}>
              <Button type="submit" disabled={disableInputs || !isValid} data-testid={selectors.CreateButton}>
                Generate public URL {isLoading && <Spinner className={styles.loadingSpinner} />}
              </Button>
            </div>
          </>
        )}
      </Form>
    </div>
  );
};

export function CreatePublicDashboard({ hasError }: { hasError?: boolean }) {
  const dashboardState = useSelector((store) => store.dashboard);
  const dashboard = dashboardState.getModel()!;
  const { unsupportedDataSources } = useGetUnsupportedDataSources(dashboard);
  const hasTemplateVariables = dashboardHasTemplateVariables(dashboard.getVariables());

  return (
    <CreatePublicDashboardBase
      dashboard={dashboard}
      unsupportedDatasources={unsupportedDataSources}
      unsupportedTemplateVariables={hasTemplateVariables}
      hasError={hasError}
    />
  );
}

const getStyles = (theme: GrafanaTheme2) => ({
  container: css`
    display: flex;
    flex-direction: column;
    gap: ${theme.spacing(4)};
  `,
  title: css`
    font-size: ${theme.typography.h4.fontSize};
    margin: ${theme.spacing(0, 0, 2)};
  `,
  description: css`
    color: ${theme.colors.text.secondary};
    margin-bottom: ${theme.spacing(0)};
  `,
  checkboxes: css`
    margin: ${theme.spacing(0, 0, 4)};
  `,
  buttonContainer: css`
    display: flex;
    justify-content: end;
  `,
  loadingSpinner: css`
    margin-left: ${theme.spacing(1)};
  `,
});<|MERGE_RESOLUTION|>--- conflicted
+++ resolved
@@ -48,12 +48,8 @@
   const [createPublicDashboard, { isLoading, isError }] = useCreatePublicDashboardMutation();
   const onCreate = () => {
     createPublicDashboard({ dashboard, payload: { isEnabled: true } });
-<<<<<<< HEAD
-    reportInteraction('dashboards_sharing_public_generate_url_clicked', {});
+    DashboardInteractions.generatePublicDashboardUrlClicked({});
     registerAchievementCompleted(AchievementId.MakePublicDashboard);
-=======
-    DashboardInteractions.generatePublicDashboardUrlClicked({});
->>>>>>> 3e51cf09
   };
 
   const disableInputs = !hasWritePermissions || isLoading || isError || hasError;
