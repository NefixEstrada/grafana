import memoizeOne from 'memoize-one';

import { TypedVariableModel } from '@grafana/data';

import { getState } from '../../../store/store';
import { StoreState } from '../../../types';
import { toStateKey } from '../utils';

import { getInitialTemplatingState, TemplatingState } from './reducers';
import { KeyedVariableIdentifier, VariablesState } from './types';

export function getVariable(
  identifier: KeyedVariableIdentifier,
  state: StoreState,
  throwWhenMissing: false
): TypedVariableModel | undefined;
export function getVariable(identifier: KeyedVariableIdentifier, state?: StoreState): TypedVariableModel;
export function getVariable(
  identifier: KeyedVariableIdentifier,
  state: StoreState = getState(),
  throwWhenMissing = true
): TypedVariableModel | undefined {
  const { id, rootStateKey } = identifier;
  const variablesState = getVariablesState(rootStateKey, state);
<<<<<<< HEAD
  var variable = variablesState.variables[id];
=======
  const variable = variablesState.variables[id];
>>>>>>> 081d6e9d

  if (!variable) {
    if (throwWhenMissing) {
      throw new Error(`Couldn't find variable with id:${id}`);
    }

    return undefined;
  }

  return variable;
}

function getFilteredVariablesByKey(
  filter: (model: TypedVariableModel) => boolean,
  key: string,
  state: StoreState = getState()
) {
  return Object.values(getVariablesState(key, state).variables)
    .filter(filter)
    .sort((s1, s2) => s1.index - s2.index);
}

export function getVariablesState(key: string, state: StoreState = getState()): TemplatingState {
  return state.templating.keys[toStateKey(key)] ?? getInitialTemplatingState();
}

export function getVariablesByKey(key: string, state: StoreState = getState()): TypedVariableModel[] {
  return getFilteredVariablesByKey(defaultVariablesFilter, key, state);
}

function defaultVariablesFilter(variable: TypedVariableModel): boolean {
  return variable.type !== 'system';
}

export const getSubMenuVariables = memoizeOne(
  (key: string, variables: Record<string, TypedVariableModel>): TypedVariableModel[] => {
    return getVariablesByKey(key, getState());
  }
);

export const getEditorVariables = (key: string, state: StoreState): TypedVariableModel[] => {
  return getVariablesByKey(key, state);
};

export type GetVariables = typeof getVariablesByKey;

export function getNewVariableIndex(key: string, state: StoreState = getState()): number {
  return getNextVariableIndex(Object.values(getVariablesState(key, state).variables));
}

export function getNextVariableIndex(variables: TypedVariableModel[]): number {
  const sorted = variables.filter(defaultVariablesFilter).sort((v1, v2) => v1.index - v2.index);
  return sorted.length > 0 ? sorted[sorted.length - 1].index + 1 : 0;
}

export function getVariablesIsDirty(key: string, state: StoreState = getState()): boolean {
  return getVariablesState(key, state).transaction.isDirty;
}

export function getIfExistsLastKey(state: StoreState = getState()): string | undefined {
  return state.templating?.lastKey;
}

export function getLastKey(state: StoreState = getState()): string {
  if (!state.templating?.lastKey) {
    throw new Error('Accessing lastKey without initializing it variables');
  }

  return state.templating.lastKey;
}

// selectors used by template srv, assumes that lastKey is in state. Needs to change when/if dashboard redux state becomes keyed too.
export function getFilteredVariables(filter: (model: TypedVariableModel) => boolean, state: StoreState = getState()) {
  const lastKey = getIfExistsLastKey(state);
  if (!lastKey) {
    return [];
  }
  return getFilteredVariablesByKey(filter, lastKey, state);
}

export function getVariables(state: StoreState = getState()) {
  const lastKey = getIfExistsLastKey(state);
  if (!lastKey) {
    return [];
  }
  return getVariablesByKey(lastKey, state);
}

export function getVariableWithName(name: string, state: StoreState = getState()) {
  const lastKey = getIfExistsLastKey(state);
  if (!lastKey) {
    return;
  }
  return getVariable({ id: name, rootStateKey: lastKey, type: 'query' }, state, false);
}

export function getInstanceState(state: VariablesState, id: string) {
  return state[id];
}<|MERGE_RESOLUTION|>--- conflicted
+++ resolved
@@ -22,11 +22,7 @@
 ): TypedVariableModel | undefined {
   const { id, rootStateKey } = identifier;
   const variablesState = getVariablesState(rootStateKey, state);
-<<<<<<< HEAD
-  var variable = variablesState.variables[id];
-=======
   const variable = variablesState.variables[id];
->>>>>>> 081d6e9d
 
   if (!variable) {
     if (throwWhenMissing) {
