--- conflicted
+++ resolved
@@ -60,11 +60,7 @@
             }),
             new SceneCanvasText({
               size: { width: '40%' },
-<<<<<<< HEAD
               text: 'server: ${server} pod:${pod}',
-=======
-              text: 'server - pod: ${server} - ${pod}',
->>>>>>> 20e6ac39
               fontSize: 20,
               align: 'center',
             }),
