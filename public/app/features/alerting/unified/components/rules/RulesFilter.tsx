import { css, cx } from '@emotion/css';
import { useCombobox, useMultipleSelection } from 'downshift';
import React, { useEffect, useMemo, useRef, useState } from 'react';
import { useForm } from 'react-hook-form';

import { DataSourceInstanceSettings, GrafanaTheme2, SelectableValue } from '@grafana/data';
<<<<<<< HEAD
import { getDataSourceSrv } from '@grafana/runtime';
=======
>>>>>>> 086d47d8
import { Button, Field, Icon, Input, Label, RadioButtonGroup, Stack, Tooltip, useStyles2 } from '@grafana/ui';
import { DashboardPicker } from 'app/core/components/Select/DashboardPicker';
import { useQueryParams } from 'app/core/hooks/useQueryParams';
import { PromAlertingRuleState, PromRuleType } from 'app/types/unified-alerting-dto';

import {
  logInfo,
  LogMessages,
  trackRulesListViewChange,
  trackRulesSearchComponentInteraction,
  trackRulesSearchInputInteraction,
} from '../../Analytics';
import { useRulesFilter } from '../../hooks/useFilteredRules';
import { RuleHealth } from '../../search/rulesSearchParser';
import { alertStateToReadable } from '../../utils/rules';
import { HoverCard } from '../HoverCard';

import { MultipleDataSourcePicker } from './MultipleDataSourcePicker';

const ViewOptions: SelectableValue[] = [
  {
    icon: 'folder',
    label: 'Grouped',
    value: 'grouped',
  },
  {
    icon: 'list-ul',
    label: 'List',
    value: 'list',
  },
  {
    icon: 'heart-rate',
    label: 'State',
    value: 'state',
  },
];

const RuleTypeOptions: SelectableValue[] = [
  {
    label: 'Alert ',
    value: PromRuleType.Alerting,
  },
  {
    label: 'Recording ',
    value: PromRuleType.Recording,
  },
];

const RuleHealthOptions: SelectableValue[] = [
  { label: 'Ok', value: RuleHealth.Ok },
  { label: 'No Data', value: RuleHealth.NoData },
  { label: 'Error', value: RuleHealth.Error },
];

interface RulesFilerProps {
  onFilterCleared?: () => void;
}

const RuleStateOptions = Object.entries(PromAlertingRuleState).map(([key, value]) => ({
  label: alertStateToReadable(value),
  value,
}));

const RulesFilter = ({ onFilterCleared = () => undefined }: RulesFilerProps) => {
  const styles = useStyles2(getStyles);
  const [queryParams, setQueryParams] = useQueryParams();
  const { filterState, hasActiveFilters, searchQuery, setSearchQuery, updateFilters } = useRulesFilter();

  // This key is used to force a rerender on the inputs when the filters are cleared
  const [filterKey, setFilterKey] = useState<number>(Math.floor(Math.random() * 100));
  const dataSourceKey = `dataSource-${filterKey}`;
  const queryStringKey = `queryString-${filterKey}`;

  const searchQueryRef = useRef<HTMLInputElement | null>(null);
  const { handleSubmit, register, setValue } = useForm<{ searchQuery: string }>({ defaultValues: { searchQuery } });
  const { ref, ...rest } = register('searchQuery');

  useEffect(() => {
    setValue('searchQuery', searchQuery);
  }, [searchQuery, setValue]);

  const handleDataSourceChange = (dataSourceValue: DataSourceInstanceSettings, action: 'add' | 'remove') => {
    const dataSourceNames =
      action === 'add'
        ? [...filterState.dataSourceNames].concat([dataSourceValue.name])
        : filterState.dataSourceNames.filter((name) => name !== dataSourceValue.name);

    updateFilters({
      ...filterState,
      dataSourceNames,
    });

    setFilterKey((key) => key + 1);
    trackRulesSearchComponentInteraction('dataSourceNames');
  };

  const handleDashboardChange = (dashboardUid: string | undefined) => {
    updateFilters({ ...filterState, dashboardUid });
    trackRulesSearchComponentInteraction('dashboardUid');
  };

  const handleDashboardChange = (dashboardUid: string | undefined) => {
    updateFilters({ ...filterState, dashboardUid });
  };

  const clearDataSource = () => {
    updateFilters({ ...filterState, dataSourceNames: [] });
    setFilterKey((key) => key + 1);
  };

  const handleAlertStateChange = (value: PromAlertingRuleState) => {
    logInfo(LogMessages.clickingAlertStateFilters);
    updateFilters({ ...filterState, ruleState: value });
<<<<<<< HEAD
  };

  const handleViewChange = (view: string) => {
    setQueryParams({ view });
=======
    trackRulesSearchComponentInteraction('ruleState');
>>>>>>> 086d47d8
  };

  const handleRuleTypeChange = (ruleType: PromRuleType) => {
    updateFilters({ ...filterState, ruleType });
<<<<<<< HEAD
=======
    trackRulesSearchComponentInteraction('ruleType');
>>>>>>> 086d47d8
  };

  const handleRuleHealthChange = (ruleHealth: RuleHealth) => {
    updateFilters({ ...filterState, ruleHealth });
<<<<<<< HEAD
=======
    trackRulesSearchComponentInteraction('ruleHealth');
>>>>>>> 086d47d8
  };

  const handleClearFiltersClick = () => {
    setSearchQuery(undefined);
    onFilterCleared();

    setTimeout(() => setFilterKey(filterKey + 1), 100);
  };

  const handleViewChange = (view: string) => {
    setQueryParams({ view });
    trackRulesListViewChange({ view });
  };

  const searchIcon = <Icon name={'search'} />;
  return (
    <div className={styles.container}>
      <Stack direction="column" gap={1}>
        <Stack direction="row" gap={1} wrap="wrap">
          <Field
            className={styles.dsPickerContainer}
            label={
              <Label htmlFor="data-source-picker">
                <Stack gap={0.5}>
                  <span>Search by data sources</span>
                  <Tooltip
                    content={
                      <div>
                        <p>
                          Data sources containing configured alert rules are Mimir or Loki data sources where alert
                          rules are stored and evaluated in the data source itself.
                        </p>
                        <p>
                          In these data sources, you can select Manage alerts via Alerting UI to be able to manage these
                          alert rules in the Grafana UI as well as in the data source where they were configured.
                        </p>
                      </div>
                    }
                  >
                    <Icon id="data-source-picker-inline-help" name="info-circle" size="sm" />
                  </Tooltip>
                </Stack>
              </Label>
            }
          >
            <MultipleDataSourcePicker
              key={dataSourceKey}
              alerting
              noDefault
              placeholder="All data sources"
              current={filterState.dataSourceNames}
              onChange={handleDataSourceChange}
              onClear={clearDataSource}
            />
          </Field>

          <Field
            className={styles.dashboardPickerContainer}
            label={<Label htmlFor="filters-dashboard-picker">Dashboard</Label>}
          >
            {/* The key prop is to clear the picker value */}
            {/* DashboardPicker doesn't do that itself when value is undefined */}
            <DashboardPicker
              inputId="filters-dashboard-picker"
<<<<<<< HEAD
              key={filterState.dashboardUid ? 'dashboard-not-defined' : 'dashboard-defined'}
=======
              key={filterState.dashboardUid ? 'dashboard-defined' : 'dashboard-not-defined'}
>>>>>>> 086d47d8
              value={filterState.dashboardUid}
              onChange={(value) => handleDashboardChange(value?.uid)}
              isClearable
              cacheOptions
            />
          </Field>

          <div>
            <Label>State</Label>
            <RadioButtonGroup
              options={RuleStateOptions}
              value={filterState.ruleState}
              onChange={handleAlertStateChange}
            />
          </div>
          <div>
            <Label>Rule type</Label>
            <RadioButtonGroup options={RuleTypeOptions} value={filterState.ruleType} onChange={handleRuleTypeChange} />
          </div>
          <div>
            <Label>Health</Label>
            <RadioButtonGroup
              options={RuleHealthOptions}
              value={filterState.ruleHealth}
              onChange={handleRuleHealthChange}
            />
          </div>
        </Stack>
        <Stack direction="column" gap={1}>
          <Stack direction="row" gap={1}>
            <form
              className={styles.searchInput}
              onSubmit={handleSubmit((data) => {
                setSearchQuery(data.searchQuery);
                searchQueryRef.current?.blur();
                trackRulesSearchInputInteraction({ oldQuery: searchQuery, newQuery: data.searchQuery });
              })}
            >
              <Field
                label={
                  <Label htmlFor="rulesSearchInput">
                    <Stack gap={0.5}>
                      <span>Search</span>
                      <HoverCard content={<SearchQueryHelp />}>
                        <Icon name="info-circle" size="sm" tabIndex={0} />
                      </HoverCard>
                    </Stack>
                  </Label>
                }
              >
                <Input
                  id="rulesSearchInput"
                  key={queryStringKey}
                  prefix={searchIcon}
                  ref={(e) => {
                    ref(e);
                    searchQueryRef.current = e;
                  }}
                  {...rest}
                  placeholder="Search"
                  data-testid="search-query-input"
                />
              </Field>
              <input type="submit" hidden />
            </form>
            <div>
              <Label>View as</Label>
              <RadioButtonGroup
                options={ViewOptions}
                value={String(queryParams['view'] ?? ViewOptions[0].value)}
                onChange={handleViewChange}
              />
            </div>
          </Stack>
          {hasActiveFilters && (
            <div>
              <Button fullWidth={false} icon="times" variant="secondary" onClick={handleClearFiltersClick}>
                Clear filters
              </Button>
            </div>
          )}
        </Stack>
      </Stack>
    </div>
  );
};

const getStyles = (theme: GrafanaTheme2) => {
  return {
    container: css({
      marginBottom: theme.spacing(1),
    }),
    dsPickerContainer: css({
      width: theme.spacing(60),
      flexGrow: 0,
      margin: 0,
    }),
    dashboardPickerContainer: css({
      minWidth: theme.spacing(50),
    }),
    searchInput: css({
      flex: 1,
      margin: 0,
    }),
  };
};

function SearchQueryHelp() {
  const styles = useStyles2(helpStyles);

  return (
    <div>
      <div>Search syntax allows to query alert rules by the parameters defined below.</div>
      <hr />
      <div className={styles.grid}>
        <div>Filter type</div>
        <div>Expression</div>
        <HelpRow title="Datasources" expr="datasource:mimir datasource:prometheus" />
        <HelpRow title="Folder/Namespace" expr="namespace:global" />
        <HelpRow title="Group" expr="group:cpu-usage" />
        <HelpRow title="Rule" expr='rule:"cpu 80%"' />
        <HelpRow title="Labels" expr="label:team=A label:cluster=a1" />
        <HelpRow title="State" expr="state:firing|normal|pending" />
        <HelpRow title="Type" expr="type:alerting|recording" />
        <HelpRow title="Health" expr="health:ok|nodata|error" />
        <HelpRow title="Dashboard UID" expr="dashboard:eadde4c7-54e6-4964-85c0-484ab852fd04" />
      </div>
    </div>
  );
}

function HelpRow({ title, expr }: { title: string; expr: string }) {
  const styles = useStyles2(helpStyles);

  return (
    <>
      <div>{title}</div>
      <code className={styles.code}>{expr}</code>
    </>
  );
}

const helpStyles = (theme: GrafanaTheme2) => ({
  grid: css({
    display: 'grid',
    gridTemplateColumns: 'max-content auto',
    gap: theme.spacing(1),
    alignItems: 'center',
  }),
  code: css({
    display: 'block',
    textAlign: 'center',
  }),
});

export default RulesFilter;

const filterHints = ['dashboard', 'datasource', 'namespace', 'group', 'rule', 'label'];

interface FilterExpression {
  filter: string;
  value: string;
}

export function SmartRulesFilter() {
  const styles = useStyles2(getSmartStyles);

  // const [selectedFilters, setSelectedFilters] = useState<FilterExpression[]>([]);
  const [inputValue, setInputValue] = useState<string | undefined>();
  // const [selectedFilter, setSelectedFilter] = useState<string | undefined>(undefined);
  // const [items, setItems] = useState<FilterExpression[]>(filterHints.map((hint) => ({ filter: hint, value: '' })));

  const items: FilterExpression[] = useMemo(() => {
    if (!inputValue) {
      return filterHints.map((hint) => ({ filter: hint, value: '' }));
    } else if (inputValue.startsWith('datasource:')) {
      const filterValue = inputValue.replace('datasource:', '');
      const datasources = getDataSourceSrv().getList({ alerting: true });

      return datasources
        .filter((ds) => ds.name.includes(filterValue))
        .map((ds) => ({ filter: 'datasource', value: ds.name }));
    }

    return filterHints.filter((hint) => hint.startsWith(inputValue ?? '')).map((hint) => ({ filter: hint, value: '' }));
  }, [inputValue]);

  const { getDropdownProps, getSelectedItemProps, selectedItems, setSelectedItems } =
    useMultipleSelection<FilterExpression>({});

  const { getInputProps, getToggleButtonProps, getMenuProps, getItemProps, isOpen, highlightedIndex } =
    useCombobox<FilterExpression>({
      items,
      itemToString: (item) => (item ? `${item.filter}:${item.value}` : ''),
      inputValue,
      stateReducer(state, actionAndChanges) {
        const { changes, type } = actionAndChanges;

        switch (type) {
          case useCombobox.stateChangeTypes.InputKeyDownEnter:
          case useCombobox.stateChangeTypes.ItemClick:
            if (changes.inputValue && filterHints.map((hint) => `${hint}:`).includes(changes.inputValue)) {
              return {
                ...changes,
                isOpen: true,
              };
            }
            return changes;
          default:
            return changes;
        }
      },
      onStateChange: ({ inputValue: newInputValue, type, selectedItem: newSelectedItem }) => {
        switch (type) {
          case useCombobox.stateChangeTypes.InputKeyDownEnter:
          case useCombobox.stateChangeTypes.ItemClick:
          case useCombobox.stateChangeTypes.InputBlur:
            if (newSelectedItem) {
              if (filterHints.includes(newSelectedItem.filter) && newSelectedItem.value === '') {
                // setSelectedFilter(newSelectedItem.filter);
                setInputValue(`${newSelectedItem.filter}:`);
              } else {
                setSelectedItems([...selectedItems, newSelectedItem]);
                setInputValue('');
              }
            } else {
              // User-provided value and pressed enter
              if (inputValue && inputValue.includes(':')) {
                const [filter, value] = inputValue.split(':');
                setSelectedItems([...selectedItems, { filter, value }]);
                setInputValue('');
              }
            }
            break;

          case useCombobox.stateChangeTypes.InputChange:
            setInputValue(newInputValue);
            break;
          default:
            break;
        }
      },
    });

  return (
    <div>
      <Stack direction="row" alignItems="center">
        <Stack gap={1} flex={1} wrap="wrap">
          {selectedItems.map((selectedItem, index) => {
            const { filter, value } = selectedItem;
            return (
              <div
                key={`${filter}:${value}`}
                className={styles.selectedItem}
                {...getSelectedItemProps({ selectedItem, index })}
              >
                {filter}:{value}
              </div>
            );
          })}
          <input className={styles.input} {...getDropdownProps(getInputProps())} />
        </Stack>
        <Button
          aria-label="toggle menu"
          fill="text"
          variant="secondary"
          className={styles.arrow}
          {...getDropdownProps(getToggleButtonProps())}
        >
          &#8595;
        </Button>
      </Stack>
      <ul className={cx(styles.items, { [styles.hidden]: !isOpen })} {...getMenuProps()}>
        {isOpen &&
          items.map((item, index) => (
            <li
              key={`${item.filter}:${item.value}`}
              className={cx(styles.item, { [styles.highlightedItem]: highlightedIndex === index })}
              {...getItemProps({ item, index })}
            >
              {item.filter}:{item.value}
            </li>
          ))}
      </ul>
    </div>
  );
}

const getSmartStyles = (theme: GrafanaTheme2) => ({
  input: css({
    flex: 1,
    outline: 'none',
  }),
  arrow: css({
    fill: theme.colors.text.primary,
  }),
  items: css({
    position: 'absolute',
    background: theme.colors.background.primary,
    border: `1px solid ${theme.colors.border.weak}`,
    // padding: theme.spacing(1),
    listStyle: 'none',
    overflowY: 'scroll',
  }),
  item: css({
    padding: theme.spacing(1),
  }),
  selectedItem: css({
    background: theme.colors.background.secondary,
    borderRadius: theme.shape.radius.pill,
    padding: theme.spacing(0.5, 1),
    ...theme.typography.bodySmall,
  }),
  highlightedItem: css({
    background: theme.colors.background.secondary,
  }),
  hidden: css({
    display: 'none',
  }),
});<|MERGE_RESOLUTION|>--- conflicted
+++ resolved
@@ -1,13 +1,8 @@
-import { css, cx } from '@emotion/css';
-import { useCombobox, useMultipleSelection } from 'downshift';
-import React, { useEffect, useMemo, useRef, useState } from 'react';
+import { css } from '@emotion/css';
+import React, { useEffect, useRef, useState } from 'react';
 import { useForm } from 'react-hook-form';
 
 import { DataSourceInstanceSettings, GrafanaTheme2, SelectableValue } from '@grafana/data';
-<<<<<<< HEAD
-import { getDataSourceSrv } from '@grafana/runtime';
-=======
->>>>>>> 086d47d8
 import { Button, Field, Icon, Input, Label, RadioButtonGroup, Stack, Tooltip, useStyles2 } from '@grafana/ui';
 import { DashboardPicker } from 'app/core/components/Select/DashboardPicker';
 import { useQueryParams } from 'app/core/hooks/useQueryParams';
@@ -109,10 +104,6 @@
     trackRulesSearchComponentInteraction('dashboardUid');
   };
 
-  const handleDashboardChange = (dashboardUid: string | undefined) => {
-    updateFilters({ ...filterState, dashboardUid });
-  };
-
   const clearDataSource = () => {
     updateFilters({ ...filterState, dataSourceNames: [] });
     setFilterKey((key) => key + 1);
@@ -121,30 +112,17 @@
   const handleAlertStateChange = (value: PromAlertingRuleState) => {
     logInfo(LogMessages.clickingAlertStateFilters);
     updateFilters({ ...filterState, ruleState: value });
-<<<<<<< HEAD
-  };
-
-  const handleViewChange = (view: string) => {
-    setQueryParams({ view });
-=======
     trackRulesSearchComponentInteraction('ruleState');
->>>>>>> 086d47d8
   };
 
   const handleRuleTypeChange = (ruleType: PromRuleType) => {
     updateFilters({ ...filterState, ruleType });
-<<<<<<< HEAD
-=======
     trackRulesSearchComponentInteraction('ruleType');
->>>>>>> 086d47d8
   };
 
   const handleRuleHealthChange = (ruleHealth: RuleHealth) => {
     updateFilters({ ...filterState, ruleHealth });
-<<<<<<< HEAD
-=======
     trackRulesSearchComponentInteraction('ruleHealth');
->>>>>>> 086d47d8
   };
 
   const handleClearFiltersClick = () => {
@@ -209,11 +187,7 @@
             {/* DashboardPicker doesn't do that itself when value is undefined */}
             <DashboardPicker
               inputId="filters-dashboard-picker"
-<<<<<<< HEAD
-              key={filterState.dashboardUid ? 'dashboard-not-defined' : 'dashboard-defined'}
-=======
               key={filterState.dashboardUid ? 'dashboard-defined' : 'dashboard-not-defined'}
->>>>>>> 086d47d8
               value={filterState.dashboardUid}
               onChange={(value) => handleDashboardChange(value?.uid)}
               isClearable
@@ -369,168 +343,4 @@
   }),
 });
 
-export default RulesFilter;
-
-const filterHints = ['dashboard', 'datasource', 'namespace', 'group', 'rule', 'label'];
-
-interface FilterExpression {
-  filter: string;
-  value: string;
-}
-
-export function SmartRulesFilter() {
-  const styles = useStyles2(getSmartStyles);
-
-  // const [selectedFilters, setSelectedFilters] = useState<FilterExpression[]>([]);
-  const [inputValue, setInputValue] = useState<string | undefined>();
-  // const [selectedFilter, setSelectedFilter] = useState<string | undefined>(undefined);
-  // const [items, setItems] = useState<FilterExpression[]>(filterHints.map((hint) => ({ filter: hint, value: '' })));
-
-  const items: FilterExpression[] = useMemo(() => {
-    if (!inputValue) {
-      return filterHints.map((hint) => ({ filter: hint, value: '' }));
-    } else if (inputValue.startsWith('datasource:')) {
-      const filterValue = inputValue.replace('datasource:', '');
-      const datasources = getDataSourceSrv().getList({ alerting: true });
-
-      return datasources
-        .filter((ds) => ds.name.includes(filterValue))
-        .map((ds) => ({ filter: 'datasource', value: ds.name }));
-    }
-
-    return filterHints.filter((hint) => hint.startsWith(inputValue ?? '')).map((hint) => ({ filter: hint, value: '' }));
-  }, [inputValue]);
-
-  const { getDropdownProps, getSelectedItemProps, selectedItems, setSelectedItems } =
-    useMultipleSelection<FilterExpression>({});
-
-  const { getInputProps, getToggleButtonProps, getMenuProps, getItemProps, isOpen, highlightedIndex } =
-    useCombobox<FilterExpression>({
-      items,
-      itemToString: (item) => (item ? `${item.filter}:${item.value}` : ''),
-      inputValue,
-      stateReducer(state, actionAndChanges) {
-        const { changes, type } = actionAndChanges;
-
-        switch (type) {
-          case useCombobox.stateChangeTypes.InputKeyDownEnter:
-          case useCombobox.stateChangeTypes.ItemClick:
-            if (changes.inputValue && filterHints.map((hint) => `${hint}:`).includes(changes.inputValue)) {
-              return {
-                ...changes,
-                isOpen: true,
-              };
-            }
-            return changes;
-          default:
-            return changes;
-        }
-      },
-      onStateChange: ({ inputValue: newInputValue, type, selectedItem: newSelectedItem }) => {
-        switch (type) {
-          case useCombobox.stateChangeTypes.InputKeyDownEnter:
-          case useCombobox.stateChangeTypes.ItemClick:
-          case useCombobox.stateChangeTypes.InputBlur:
-            if (newSelectedItem) {
-              if (filterHints.includes(newSelectedItem.filter) && newSelectedItem.value === '') {
-                // setSelectedFilter(newSelectedItem.filter);
-                setInputValue(`${newSelectedItem.filter}:`);
-              } else {
-                setSelectedItems([...selectedItems, newSelectedItem]);
-                setInputValue('');
-              }
-            } else {
-              // User-provided value and pressed enter
-              if (inputValue && inputValue.includes(':')) {
-                const [filter, value] = inputValue.split(':');
-                setSelectedItems([...selectedItems, { filter, value }]);
-                setInputValue('');
-              }
-            }
-            break;
-
-          case useCombobox.stateChangeTypes.InputChange:
-            setInputValue(newInputValue);
-            break;
-          default:
-            break;
-        }
-      },
-    });
-
-  return (
-    <div>
-      <Stack direction="row" alignItems="center">
-        <Stack gap={1} flex={1} wrap="wrap">
-          {selectedItems.map((selectedItem, index) => {
-            const { filter, value } = selectedItem;
-            return (
-              <div
-                key={`${filter}:${value}`}
-                className={styles.selectedItem}
-                {...getSelectedItemProps({ selectedItem, index })}
-              >
-                {filter}:{value}
-              </div>
-            );
-          })}
-          <input className={styles.input} {...getDropdownProps(getInputProps())} />
-        </Stack>
-        <Button
-          aria-label="toggle menu"
-          fill="text"
-          variant="secondary"
-          className={styles.arrow}
-          {...getDropdownProps(getToggleButtonProps())}
-        >
-          &#8595;
-        </Button>
-      </Stack>
-      <ul className={cx(styles.items, { [styles.hidden]: !isOpen })} {...getMenuProps()}>
-        {isOpen &&
-          items.map((item, index) => (
-            <li
-              key={`${item.filter}:${item.value}`}
-              className={cx(styles.item, { [styles.highlightedItem]: highlightedIndex === index })}
-              {...getItemProps({ item, index })}
-            >
-              {item.filter}:{item.value}
-            </li>
-          ))}
-      </ul>
-    </div>
-  );
-}
-
-const getSmartStyles = (theme: GrafanaTheme2) => ({
-  input: css({
-    flex: 1,
-    outline: 'none',
-  }),
-  arrow: css({
-    fill: theme.colors.text.primary,
-  }),
-  items: css({
-    position: 'absolute',
-    background: theme.colors.background.primary,
-    border: `1px solid ${theme.colors.border.weak}`,
-    // padding: theme.spacing(1),
-    listStyle: 'none',
-    overflowY: 'scroll',
-  }),
-  item: css({
-    padding: theme.spacing(1),
-  }),
-  selectedItem: css({
-    background: theme.colors.background.secondary,
-    borderRadius: theme.shape.radius.pill,
-    padding: theme.spacing(0.5, 1),
-    ...theme.typography.bodySmall,
-  }),
-  highlightedItem: css({
-    background: theme.colors.background.secondary,
-  }),
-  hidden: css({
-    display: 'none',
-  }),
-});+export default RulesFilter;