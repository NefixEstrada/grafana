--- conflicted
+++ resolved
@@ -4,20 +4,14 @@
 import { selectors as e2eSelectors } from '@grafana/e2e-selectors';
 import { VizPanel } from '@grafana/scenes';
 import { Menu } from '@grafana/ui';
+import { t } from 'app/core/internationalization';
 
-<<<<<<< HEAD
-import { DashboardScene } from '../../scene/DashboardScene';
-import { ShareDrawer } from '../ShareDrawer';
-
-import { ShareExternally } from './share-externally/ShareExternally';
-import { ShareSnapshot } from './share-snapshot/ShareSnapshot';
-=======
 import { isPublicDashboardsEnabled } from '../../../dashboard/components/ShareModal/SharePublicDashboard/SharePublicDashboardUtils';
 import { DashboardScene } from '../../scene/DashboardScene';
 import { ShareDrawer } from '../ShareDrawer/ShareDrawer';
 
 import { ShareExternally } from './share-externally/ShareExternally';
->>>>>>> 7664b892
+import { ShareSnapshot } from './share-snapshot/ShareSnapshot';
 import { buildShareUrl } from './utils';
 
 const newShareButtonSelector = e2eSelectors.pages.Dashboard.DashNav.newShareButton.menu;
@@ -29,9 +23,8 @@
 
   const onShareExternallyClick = () => {
     const drawer = new ShareDrawer({
-      title: 'Share externally',
-<<<<<<< HEAD
-      body: new ShareExternally({ dashboardRef: dashboard.getRef() }),
+      title: t('share-dashboard.menu.share-externally-title', 'Share externally'),
+      body: new ShareExternally({}),
     });
 
     dashboard.showModal(drawer);
@@ -39,11 +32,8 @@
 
   const onShareSnapshotClick = () => {
     const drawer = new ShareDrawer({
-      title: 'Share snapshot',
+      title: t('share-dashboard.menu.share-snapshot-title', 'Share snapshot'),
       body: new ShareSnapshot({ dashboardRef: dashboard.getRef() }),
-=======
-      body: new ShareExternally({}),
->>>>>>> 7664b892
     });
 
     dashboard.showModal(drawer);
@@ -53,34 +43,25 @@
     <Menu data-testid={newShareButtonSelector.container}>
       <Menu.Item
         testId={newShareButtonSelector.shareInternally}
-        label="Share internally"
+        label={t('share-dashboard.menu.share-internally-title', 'Share internally')}
         description="Copy link"
         icon="building"
         onClick={buildUrl}
       />
-<<<<<<< HEAD
-      <Menu.Item
-        testId={newShareButtonSelector.shareExternally}
-        label="Share externally"
-        icon="share-alt"
-        onClick={onShareExternallyClick}
-      />
-      <Menu.Item
-        testId={newShareButtonSelector.shareSnapshot}
-        label="Share snapshot"
-        icon="camera"
-        onClick={onShareSnapshotClick}
-      />
-=======
       {isPublicDashboardsEnabled() && (
         <Menu.Item
           testId={newShareButtonSelector.shareExternally}
-          label="Share externally"
+          label={t('share-dashboard.menu.share-externally-title', 'Share externally')}
           icon="share-alt"
           onClick={onShareExternallyClick}
         />
       )}
->>>>>>> 7664b892
+      <Menu.Item
+        testId={newShareButtonSelector.shareSnapshot}
+        label={t('share-dashboard.menu.share-snapshot-title', 'Share snapshot')}
+        icon="camera"
+        onClick={onShareSnapshotClick}
+      />
     </Menu>
   );
 }