{
  "name": "@grafana-plugins/input-datasource",
  "version": "9.0.0-beta.1",
  "description": "Input Datasource",
  "private": true,
  "repository": {
    "type": "git",
    "url": "http://github.com/grafana/grafana.git"
  },
  "scripts": {
    "build": "grafana-toolkit plugin:build",
    "test": "grafana-toolkit plugin:test",
    "dev": "grafana-toolkit plugin:dev",
    "watch": "grafana-toolkit plugin:dev --watch"
  },
  "author": "Grafana Labs",
  "devDependencies": {
    "@grafana/toolkit": "9.0.0-beta.1",
    "@types/jest": "26.0.15",
    "@types/lodash": "4.14.149",
    "@types/react": "17.0.30",
    "lodash": "4.17.21"
  },
  "dependencies": {
    "@grafana/data": "9.0.0-beta.1",
<<<<<<< HEAD
    "@grafana/toolkit": "9.0.0-beta.1",
=======
>>>>>>> a482c055
    "@grafana/ui": "9.0.0-beta.1",
    "jquery": "3.5.1",
    "react": "17.0.1",
    "react-dom": "17.0.1",
    "react-hook-form": "7.5.3",
    "react-router-dom": "^5.2.0",
    "tslib": "2.4.0"
  }
}<|MERGE_RESOLUTION|>--- conflicted
+++ resolved
@@ -23,10 +23,6 @@
   },
   "dependencies": {
     "@grafana/data": "9.0.0-beta.1",
-<<<<<<< HEAD
-    "@grafana/toolkit": "9.0.0-beta.1",
-=======
->>>>>>> a482c055
     "@grafana/ui": "9.0.0-beta.1",
     "jquery": "3.5.1",
     "react": "17.0.1",
